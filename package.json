--- conflicted
+++ resolved
@@ -72,12 +72,8 @@
     "react-virtualized-auto-sizer": "^1.0.20",
     "react-window": "^1.8.9",
     "redux": "^4.2.1",
-<<<<<<< HEAD
     "soroswap-router-sdk": "^1.2.9",
-=======
-    "soroswap-router-sdk": "^1.2.8",
     "soroswap-ui": "^1.0.0",
->>>>>>> 4bbaaa36
     "swr": "^2.2.0",
     "typescript": "5.3.3",
     "use-resize-observer": "^9.1.0"
