--- conflicted
+++ resolved
@@ -13,10 +13,7 @@
 import { useRouter } from 'next/router';
 import { useEffect, useState } from 'react';
 import SEO from '../../src/components/SEO';
-<<<<<<< HEAD
 import useGetLpTokens from 'hooks/useGetLpTokens';
-=======
->>>>>>> 81729a3b
 
 const PageWrapper = styled(AutoColumn)`
   position: relative;
@@ -54,6 +51,7 @@
 
 const LPCard = styled('div')`
   background-color: ${({ theme }) => theme.palette.customBackground.bg1};
+  background-color: ${({ theme }) => theme.palette.customBackground.bg1};
   border-radius: 16px;
   width: 100%;
   min-height: 86px;
@@ -79,22 +77,13 @@
 `;
 
 export default function LiquidityPage() {
-<<<<<<< HEAD
-  const { lpTokens, sorobanContext } = useGetLpTokens();
-=======
   const sorobanContext = useSorobanReact();
->>>>>>> 81729a3b
   const { address } = sorobanContext;
   const router = useRouter();
   const theme = useTheme();
   const isMobile = useMediaQuery(theme.breakpoints.down('sm'));
 
   const v2IsLoading = false;
-<<<<<<< HEAD
-
-  const [isModalOpen, setModalOpen] = useState<boolean>(false);
-  const [selectedLP, setSelectedLP] = useState<LpTokensObj>();
-=======
   const noLiquidity = false;
   const isCreate = false;
 
@@ -107,7 +96,6 @@
       setLpTokens(resp);
     });
   }, [sorobanContext]);
->>>>>>> 81729a3b
 
   const handleLPClick = (obj: LpTokensObj) => {
     setSelectedLP(obj);
