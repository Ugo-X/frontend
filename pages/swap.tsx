--- conflicted
+++ resolved
@@ -95,13 +95,8 @@
   //const [pairExist, setPairExist] = useState<boolean>(false);
   //const [pairAddress, setPairAddress] = useState<string | null>(null);
   const pairExist = usePairExist(
-<<<<<<< HEAD
     selectedToken?.token_address ?? null,
     selectedTokenOutput?.token_address ?? null,
-=======
-    selectedToken?.token_address??null, 
-    selectedTokenOutput?.token_address??null,
->>>>>>> dcc819b4
     sorobanContext,
   );
   const pairAddress = usePairContractAddress(
@@ -151,10 +146,7 @@
   //   },
   //   [selectedTokenOutput]
   // )
-<<<<<<< HEAD
-  const prefilledState = {
-=======
- 
+
   // modal and loading
   const [{ showConfirm, tradeToConfirm, swapError, swapResult }, setSwapState] = useState<{
     showConfirm: boolean
@@ -168,8 +160,7 @@
     swapResult: undefined,
   })
 
-  const prefilledState={
->>>>>>> dcc819b4
+  const prefilledState = {
     [Field.INPUT]: { currencyId: "CDO5AFKO3CNWM2CDEZAMPJXQKJ5NLYBHAGRPSINQUZEFQJTE4HNKD243" },
     [Field.OUTPUT]: { currencyId: null },
   }
@@ -222,23 +213,8 @@
     [dependentField, independentField, typedValue]
   )
 
-<<<<<<< HEAD
-  const handleContinueToReview = useCallback(() => {
-    console.log("on continue")
-    // setSwapState({
-    //   tradeToConfirm: trade,
-    //   swapError: undefined,
-    //   showConfirm: true,
-    //   swapResult: undefined,
-    // })
-  }, [])//trade])
-
   const fiatValueInput = { data: 0, isLoading: false }
   const fiatValueOutput = { data: 0, isLoading: false }
-=======
-  const fiatValueInput = {data: 0, isLoading: false}
-  const fiatValueOutput = {data: 0, isLoading: false}
->>>>>>> dcc819b4
   const showFiatValueInput = false //TODO: Change this
   const showFiatValueOutput = false //TODO: Change this
   const showMaxButton = true //This could be Boolean(maxInputAmount?.greaterThan(0) && !parsedAmounts[Field.INPUT]?.equalTo(maxInputAmount))
@@ -347,8 +323,8 @@
             swapError={swapError}
             onDismiss={handleConfirmDismiss}
             swapQuoteReceivedDate={new Date()} //swapQuoteReceivedDate}
-            fiatValueInput={{data: 32, isLoading: false}} //fiatValueTradeInput}
-            fiatValueOutput={{data: 32, isLoading: false}} //fiatValueTradeOutput}
+            fiatValueInput={{ data: 32, isLoading: false }} //fiatValueTradeInput}
+            fiatValueOutput={{ data: 32, isLoading: false }} //fiatValueTradeOutput}
           />
         )}
         {/* {showPriceImpactModal && showPriceImpactWarning && (
