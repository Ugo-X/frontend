import { ParsedQs } from 'qs'
import { AnyAction } from 'redux'
import { Field, selectCurrency, setRecipient, switchCurrencies, typeInput } from './actions'
import { SwapState } from './reducer'
import { isAddress } from 'helpers/address'
import { useSorobanReact } from '@soroban-react/core'
import { TokenType } from 'interfaces'
import { ReactNode, useCallback, useEffect, useMemo, useState } from 'react'
import { tokenBalances, useToken } from 'hooks'
import { useBestTrade } from 'hooks/useBestTrade'
import { TradeType } from 'state/routing/types'
import tryParseCurrencyAmount from 'lib/utils/tryParseCurrencyAmount'
import { useUserSlippageToleranceWithDefault } from 'state/user/hooks'
import BigNumber from 'bignumber.js'
import { Any } from 'react-spring'

export type relevantTokensType = {
  balance: string,
  usdValue: number,
  symbol: string,
  address: string,
};

export function useSwapActionHandlers(dispatch: React.Dispatch<AnyAction>): {
  onCurrencySelection: (field: Field, currency: TokenType) => void
  onSwitchTokens: () => void
  onUserInput: (field: Field, typedValue: string) => void
  onChangeRecipient: (recipient: string | null) => void
} {
  const onCurrencySelection = useCallback(
    (field: Field, currency: TokenType) => {
      dispatch(
        selectCurrency({
          field,
          currencyId: currency.address ? currency.address : '',
        })
      )
    },
    [dispatch]
  )

  const onSwitchTokens = useCallback(() => {
    dispatch(switchCurrencies())
  }, [dispatch])

  const onUserInput = useCallback(
    (field: Field, typedValue: string) => {
      dispatch(typeInput({ field, typedValue }))
    },
    [dispatch]
  )

  const onChangeRecipient = useCallback(
    (recipient: string | null) => {
      dispatch(setRecipient({ recipient }))
    },
    [dispatch]
  )

  return {
    onSwitchTokens,
    onCurrencySelection,
    onUserInput,
    onChangeRecipient,
  }
}

export type SwapInfo = {
  currencies: { [field in Field]?: TokenType | null }
  currencyBalances: any//{ [field in Field]?: CurrencyAmount<Currency> }
  parsedAmount?: any//CurrencyAmount<Currency>
  inputError?: ReactNode
  trade: {
    trade?: any//InterfaceTrade
    state: any//TradeState
    uniswapXGasUseEstimateUSD?: number
    error?: any
  }
  allowedSlippage: any//Percent
  autoSlippage: any//Percent
}

// from the current swap inputs, compute the best trade and return it.
export function useDerivedSwapInfo(state: SwapState): any {
  const sorobanContext = useSorobanReact()
  const { address: account } = sorobanContext
  
  const {
    independentField,
    typedValue,
    [Field.INPUT]: { currencyId: inputCurrencyId },
    [Field.OUTPUT]: { currencyId: outputCurrencyId },
    recipient,
  } = state

  const inputCurrency = useToken(inputCurrencyId)
  // console.log("🚀 « inputCurrency:", inputCurrency)
  const outputCurrency = useToken(outputCurrencyId)
  const recipientLookup = {address: ""}//TODO: Use ENS useENS(recipient ?? undefined)
  // console.log("🚀 « outputCurrency:", outputCurrency)
  const to: string | null | undefined = account//recipient === null ? account : recipientLookup.address) ?? null

  const tokensArray = useMemo(() => {
    return (inputCurrency && outputCurrency) ? [inputCurrency, outputCurrency] : undefined
  }, [inputCurrency, outputCurrency]);

  const [relevantTokenBalances, setRelevantTokenBalances] = useState<relevantTokensType[] | undefined>()
  useEffect(() => {
    if (account) {
      tokenBalances(account, tokensArray, sorobanContext).then(balances => {
        if (balances != undefined) {
          setRelevantTokenBalances(balances.balances);
        }
      });
    }
  }, [account, tokensArray, sorobanContext]);

  const isExactIn: boolean = independentField === Field.INPUT
  // console.log("🚀 « isExactIn:", isExactIn)

  const parsedAmount = useMemo(
    () => tryParseCurrencyAmount(typedValue, (isExactIn ? inputCurrency : outputCurrency) ?? undefined),
    [inputCurrency, isExactIn, outputCurrency, typedValue]
  )

  const trade = useBestTrade(
    isExactIn ? TradeType.EXACT_INPUT : TradeType.EXACT_OUTPUT,
    parsedAmount,
    (isExactIn ? outputCurrency : inputCurrency) ?? undefined,
    account
  )

  const currencyBalances = useMemo(
    () => ({
      [Field.INPUT]: relevantTokenBalances ? relevantTokenBalances[0] : "",
      [Field.OUTPUT]: relevantTokenBalances ? relevantTokenBalances[1] : "",
    }),
    [relevantTokenBalances]
  )

  const currencies: { [field in Field]?: TokenType | null } = useMemo(
    () => ({
      [Field.INPUT]: inputCurrency,
      [Field.OUTPUT]: outputCurrency,
    }),
    [inputCurrency, outputCurrency]
  )

  // // allowed slippage for classic trades is either auto slippage, or custom user defined slippage if auto slippage disabled
  // const classicAutoSlippage = useAutoSlippageTolerance(isClassicTrade(trade.trade) ? trade.trade : undefined)

  // // slippage for uniswapx trades is defined by the quote response
  // const uniswapXAutoSlippage = isUniswapXTrade(trade.trade) ? trade.trade.slippageTolerance : undefined

  // // Uniswap interface recommended slippage amount
  // const autoSlippage = uniswapXAutoSlippage ?? classicAutoSlippage
  // const classicAllowedSlippage = useUserSlippageToleranceWithDefault(autoSlippage)
  const classicAllowedSlippage = useUserSlippageToleranceWithDefault(0.5)

  // // slippage amount used to submit the trade
  // const allowedSlippage = uniswapXAutoSlippage ?? classicAllowedSlippage
  const allowedSlippage = classicAllowedSlippage

  const inputError = useMemo(() => {
    let inputError: ReactNode | undefined

    if (!account) {
      inputError = "Connect Wallet"
    }

    if (!currencies[Field.INPUT] || !currencies[Field.OUTPUT]) {
      inputError = inputError ?? "Select a token"
    }

    if (!parsedAmount) {
      inputError = inputError ?? "Enter an amount"
    }

    const formattedTo = isAddress(to)
    if (!to || !formattedTo) {
      inputError = inputError ?? "Enter a recipient"
    }

    // compare input balance to max input based on version
    //TODO: Fix this, not working well
<<<<<<< HEAD
    const [balanceIn, maxAmountIn] = [currencyBalances[Field.INPUT], (trade.trade?.inputAmount.value ?? 0)]

    if (balanceIn && maxAmountIn && balanceIn.balance < (maxAmountIn)) {
      inputError = `Insufficient ${balanceIn.symbol} balance`
=======
    // const [balanceIn, maxAmountIn] = [currencyBalances[Field.INPUT], (trade.trade?.inputAmount.value ?? 0)];

    const [balanceIn, maxAmountIn] = [
      currencyBalances[Field.INPUT],
      (trade.trade?.inputAmount?.value ?? 0)
    ];
    
    interface relevantTokensType {
      balance: number;
      symbol: string;
>>>>>>> b9abe767
    }
    
    if (balanceIn && typeof balanceIn !== 'string' && balanceIn.balance < maxAmountIn) {
      inputError = `Insufficient ${balanceIn.symbol} balance`;
    }
    
    return inputError
  }, [account, currencies, currencyBalances, parsedAmount, to, trade])//, currencyBalances, trade.trade, allowedSlippage])

  return useMemo(
    () => ({
      currencies,
      currencyBalances,
      parsedAmount,
      inputError,
      trade,
      // autoSlippage,
      allowedSlippage,
    }),
    [currencies, currencyBalances, parsedAmount, inputError, trade, allowedSlippage]//allowedSlippage, autoSlippage, currencies, currencyBalances, inputError, parsedAmount, trade]
  )
}

function parseCurrencyFromURLParameter(urlParam: ParsedQs[string]): string {
  if (typeof urlParam === 'string') {
    const valid = isAddress(urlParam)
    if (valid) return valid
    const upper = urlParam.toUpperCase()
    if (upper === 'ETH') return 'ETH'
    // if (upper in TOKEN_SHORTHANDS) return upper
  }
  return ''
}

function parseTokenAmountURLParameter(urlParam: any): string {
  return typeof urlParam === 'string' && !isNaN(parseFloat(urlParam)) ? urlParam : ''
}

function parseIndependentFieldURLParameter(urlParam: any): Field {
  return typeof urlParam === 'string' && urlParam.toLowerCase() === 'output' ? Field.OUTPUT : Field.INPUT
}

const ENS_NAME_REGEX = /^[-a-zA-Z0-9@:%._+~#=]{1,256}\.[a-zA-Z0-9()]{1,6}\b([-a-zA-Z0-9()@:%_+.~#?&/=]*)?$/
const ADDRESS_REGEX = /^[A-Z0-9]{56}$/

//Validates and addres or domain recipient
function validatedRecipient(recipient: any): string | null {
  if (typeof recipient !== 'string') return null
  const address = isAddress(recipient)
  if (address) return address
  if (ENS_NAME_REGEX.test(recipient)) return recipient
  if (ADDRESS_REGEX.test(recipient)) return recipient
  return null
}

export function queryParametersToSwapState(parsedQs: ParsedQs): SwapState {
  let inputCurrency = parseCurrencyFromURLParameter(parsedQs.inputCurrency)
  let outputCurrency = parseCurrencyFromURLParameter(parsedQs.outputCurrency)
  const typedValue = parseTokenAmountURLParameter(parsedQs.exactAmount)
  const independentField = parseIndependentFieldURLParameter(parsedQs.exactField)

  if (inputCurrency === '' && outputCurrency === '' && typedValue === '' && independentField === Field.INPUT) {
    // Defaults to having the native currency selected
    inputCurrency = 'ETH'
  } else if (inputCurrency === outputCurrency) {
    // clear output if identical
    outputCurrency = ''
  }

  const recipient = validatedRecipient(parsedQs.recipient)

  return {
    [Field.INPUT]: {
      currencyId: inputCurrency === '' ? null : inputCurrency ?? null,
    },
    [Field.OUTPUT]: {
      currencyId: outputCurrency === '' ? null : outputCurrency ?? null,
    },
    typedValue,
    independentField,
    recipient,
  }
}

// updates the swap state to use the defaults for a given network
// export function useDefaultsFromURLSearch(): SwapState {
//   const { chainId } = useWeb3React()
//   const dispatch = useAppDispatch()
//   const parsedQs = useParsedQueryString()

//   const parsedSwapState = useMemo(() => {
//     return queryParametersToSwapState(parsedQs)
//   }, [parsedQs])

//   useEffect(() => {
//     if (!chainId) return
//     const inputCurrencyId = parsedSwapState[Field.INPUT].currencyId ?? undefined
//     const outputCurrencyId = parsedSwapState[Field.OUTPUT].currencyId ?? undefined

//     dispatch(
//       replaceSwapState({
//         typedValue: parsedSwapState.typedValue,
//         field: parsedSwapState.independentField,
//         inputCurrencyId,
//         outputCurrencyId,
//         recipient: parsedSwapState.recipient,
//       })
//     )
//   }, [dispatch, chainId, parsedSwapState])

//   return parsedSwapState
// }<|MERGE_RESOLUTION|>--- conflicted
+++ resolved
@@ -183,12 +183,6 @@
 
     // compare input balance to max input based on version
     //TODO: Fix this, not working well
-<<<<<<< HEAD
-    const [balanceIn, maxAmountIn] = [currencyBalances[Field.INPUT], (trade.trade?.inputAmount.value ?? 0)]
-
-    if (balanceIn && maxAmountIn && balanceIn.balance < (maxAmountIn)) {
-      inputError = `Insufficient ${balanceIn.symbol} balance`
-=======
     // const [balanceIn, maxAmountIn] = [currencyBalances[Field.INPUT], (trade.trade?.inputAmount.value ?? 0)];
 
     const [balanceIn, maxAmountIn] = [
@@ -199,7 +193,6 @@
     interface relevantTokensType {
       balance: number;
       symbol: string;
->>>>>>> b9abe767
     }
     
     if (balanceIn && typeof balanceIn !== 'string' && balanceIn.balance < maxAmountIn) {
