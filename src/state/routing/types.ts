--- conflicted
+++ resolved
@@ -235,8 +235,9 @@
 }
 
 export enum PlatformType {
+  AGGREGATOR = 'Soroswap Aggregator',
   ROUTER = 'Soroswap Router',
-  STELLAR_CLASSIC = 'SDEX'
+  STELLAR_CLASSIC = 'SDEX',
 }
 
 export type InterfaceTrade = {
@@ -244,12 +245,8 @@
   outputAmount: CurrencyAmount | undefined;
   tradeType: TradeType | undefined;
   path: string[] | undefined;
-<<<<<<< HEAD
-  priceImpact?: Percent | Number | undefined;
-=======
   distribution?: DexDistribution[] | undefined;
   priceImpact?: Percent | undefined;
->>>>>>> 605b0014
   [x: string]: any;
   platform?: PlatformType;
 };
