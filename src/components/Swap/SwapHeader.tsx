// import { Trans } from '@lingui/macro' //This is for localization and translation on all languages
import { styled, useTheme } from 'soroswap-ui';
import { RowBetween, RowFixed } from '../Row';
import SettingsTab from '../Settings/index';
<<<<<<< HEAD
import { Typography, useMediaQuery } from '@mui/material';
import Link from 'next/link';
import { useEffect, useState } from 'react';
=======
import { useMediaQuery } from 'soroswap-ui';
>>>>>>> 605b0014
const StyledSwapHeader = styled(RowBetween)(({ theme }) => ({
  marginBottom: 10,
  color: theme.palette.secondary.main,
}));

const HeaderButtonContainer = styled(RowFixed)`
  padding: 0 12px;
  gap: 16px;
`;

const SwapLink = styled(Link, {
  shouldForwardProp: (prop) => prop !== 'active',
}) <{ active?: boolean }>`
  display: flex;
  padding: 4px 4px;
  align-items: center;
  gap: 10px;
  text-align: center;
  color: ${({ theme, active }) => (active ? '#FFFFFF' : '#7780A0')};
  font-family: Inter;
  font-size: 20px;
  font-weight: 600;
  line-height: 140%;
`;

export default function SwapHeader({
  autoSlippage,
  chainId,
  trade,
  active,
  showConfig,
}: {
  autoSlippage?: number;
  chainId?: number;
  trade?: boolean;
  active?: string;
  showConfig: boolean;
}) {
  const theme = useTheme();
  const fiatOnRampButtonEnabled = true;
  const isMobile = useMediaQuery(theme.breakpoints.down('md'));
  const [activeAction, setActiveAction] = useState<'swap' | 'buy'>('swap');
  const href = window.location.pathname;
  useEffect(() => {
    setActiveAction(href === '/swap' || href === '/' ? 'swap' : 'buy');
  }, [href])


  return (
    <StyledSwapHeader>
      <HeaderButtonContainer>
        <SwapLink href="/swap" active={activeAction == 'swap'}>
          Swap
        </SwapLink>
        {fiatOnRampButtonEnabled && (
          <SwapLink href="/buy" active={activeAction == 'buy'}>
            Buy
          </SwapLink>
        )}
      </HeaderButtonContainer>
      {showConfig ? 
        (<RowFixed style={{ padding: '6px 12px' }}>
          <SettingsTab autoSlippage={0.5} />
        </RowFixed>) : 
       (false)}
      
    </StyledSwapHeader>
  );
}<|MERGE_RESOLUTION|>--- conflicted
+++ resolved
@@ -2,13 +2,7 @@
 import { styled, useTheme } from 'soroswap-ui';
 import { RowBetween, RowFixed } from '../Row';
 import SettingsTab from '../Settings/index';
-<<<<<<< HEAD
-import { Typography, useMediaQuery } from '@mui/material';
-import Link from 'next/link';
-import { useEffect, useState } from 'react';
-=======
 import { useMediaQuery } from 'soroswap-ui';
->>>>>>> 605b0014
 const StyledSwapHeader = styled(RowBetween)(({ theme }) => ({
   marginBottom: 10,
   color: theme.palette.secondary.main,
@@ -69,12 +63,12 @@
           </SwapLink>
         )}
       </HeaderButtonContainer>
-      {showConfig ? 
+      {showConfig ?
         (<RowFixed style={{ padding: '6px 12px' }}>
           <SettingsTab autoSlippage={0.5} />
-        </RowFixed>) : 
-       (false)}
-      
+        </RowFixed>) :
+        (false)}
+
     </StyledSwapHeader>
   );
 }