import { Box, CircularProgress, Modal, styled } from '@mui/material';
import { setTrustline } from '@soroban-react/contracts';
import { useSorobanReact } from '@soroban-react/core';
import { AutoColumn } from 'components/Column';
import ConfirmSwapModal, { useConfirmModalState } from 'components/Swap/ConfirmSwapModal';
import SwapDetailsDropdown from 'components/Swap/SwapDetailsDropdown';
import { ButtonText } from 'components/Text';
import { TransactionFailedContent } from 'components/TransactionConfirmationModal';
import { AppContext, SnackbarIconType } from 'contexts';
import { sendNotification } from 'functions/sendNotification';
import { getClassicStellarAsset } from 'helpers/address';
import { formatTokenAmount } from 'helpers/format';
import { requiresTrustline } from 'helpers/stellar';
import { relevantTokensType } from 'hooks';
import { useToken } from 'hooks/tokens/useToken';
import useGetReservesByPair from 'hooks/useGetReservesByPair';
import { useSwapCallback } from 'hooks/useSwapCallback';
import useSwapMainButton from 'hooks/useSwapMainButton';
import { TokenType } from 'interfaces';
import {
  ReactNode,
  useCallback,
  useContext,
  useEffect,
  useMemo,
  useReducer,
  useState,
} from 'react';
import { ArrowDown } from 'react-feather';
import { InterfaceTrade, TradeState } from 'state/routing/types';
import { Field } from 'state/swap/actions';
import { useDerivedSwapInfo, useSwapActionHandlers } from 'state/swap/hooks';
import swapReducer, { SwapState, initialState as initialSwapState } from 'state/swap/reducer';
import { opacify } from 'themes/utils';
import SwapCurrencyInputPanel from '../CurrencyInputPanel/SwapCurrencyInputPanel';
import SwapHeader from './SwapHeader';
import { ArrowWrapper, SwapWrapper } from './styleds';
import { ButtonPrimary } from 'components/Buttons/Button';
<<<<<<< HEAD
import { resetRouterSdkCache } from 'functions/generateRoute';
=======
import { WalletButton } from 'components/Buttons/WalletButton';
>>>>>>> 43e790a9

const SwapSection = styled('div')(({ theme }) => ({
  position: 'relative',
  backgroundColor: theme.palette.customBackground.module,
  borderRadius: 12,
  padding: 16,
  color: theme.palette.secondary.main,
  fontSize: 14,
  lineHeight: '20px',
  fontWeight: 500,
  '&:before': {
    boxSizing: 'border-box',
    backgroundSize: '100%',
    borderRadius: 'inherit',
    position: 'absolute',
    top: 0,
    left: 0,
    width: '100%',
    height: '100%',
    pointerEvents: 'none',
    border: `1px solid ${theme.palette.customBackground.module}`,
  },
  '&:hover:before': {
    borderColor: opacify(8, theme.palette.secondary.main),
  },
  '&:focus-within:before': {
    borderColor: opacify(24, theme.palette.secondary.light),
  },
}));

const OutputSwapSection = styled(SwapSection)`
  border-bottom: ${({ theme }) => `1px solid ${theme.palette.customBackground.module}`};
  border-radius: 16px;
  border: 1px solid rgba(180, 239, 175, 0.2);
  background: ${({ theme }) => theme.palette.customBackground.outputBackground};
`;

export const ArrowContainer = styled('div')`
  display: inline-flex;
  align-items: center;
  justify-content: center;

  width: 100%;
  height: 100%;
`;

function getIsValidSwapQuote(
  trade: InterfaceTrade | undefined,
  tradeState: TradeState,
  swapInputError?: ReactNode,
): boolean {
  return Boolean(!swapInputError && trade && tradeState === TradeState.VALID);
}

interface SwapStateProps {
  showConfirm: boolean;
  tradeToConfirm?: InterfaceTrade;
  swapError?: Error;
  swapResult?: any;
}

const INITIAL_SWAP_STATE = {
  showConfirm: false,
  tradeToConfirm: undefined,
  swapError: undefined,
  swapResult: undefined,
};

export function SwapComponent({
  prefilledState = {},
  disableTokenInputs = false,
}: {
  prefilledState?: Partial<SwapState>;
  disableTokenInputs?: boolean;
}) {
  const sorobanContext = useSorobanReact();
  const { SnackbarContext } = useContext(AppContext);
  const [showPriceImpactModal, setShowPriceImpactModal] = useState<boolean>(false);
  const [txError, setTxError] = useState<boolean>(false);

  const [needTrustline, setNeedTrustline] = useState<boolean>(true);

  const { token: prefilledToken } = useToken(prefilledState.INPUT?.currencyId!);

  // modal and loading
  const [{ showConfirm, tradeToConfirm, swapError, swapResult }, setSwapState] =
    useState<SwapStateProps>(INITIAL_SWAP_STATE);

  const [state, dispatch] = useReducer(swapReducer, { ...initialSwapState, ...prefilledState });
  const { typedValue, recipient, independentField } = state;

  const { onSwitchTokens, onCurrencySelection, onUserInput, onChangeRecipient } =
    useSwapActionHandlers(dispatch);
  const dependentField: Field = independentField === Field.INPUT ? Field.OUTPUT : Field.INPUT;

  useEffect(() => {
    if (prefilledToken) {
      onCurrencySelection(Field.INPUT, prefilledToken);
    }
  }, [onCurrencySelection, prefilledToken]);

  const {
    trade: { state: tradeState, trade },
    allowedSlippage,
    currencyBalances,
    parsedAmount,
    currencies,
    inputError: swapInputError,
  } = useDerivedSwapInfo(state);

  const parsedAmounts = useMemo(
    () => ({
      [Field.INPUT]: independentField === Field.INPUT ? parsedAmount : trade?.inputAmount,
      [Field.OUTPUT]: independentField === Field.OUTPUT ? parsedAmount : trade?.outputAmount,
    }),
    [independentField, parsedAmount, trade],
  );

  const decimals = useMemo(
    () => ({
      [Field.INPUT]:
        independentField === Field.INPUT
          ? trade?.outputAmount?.currency.decimals ?? 7
          : trade?.inputAmount?.currency.decimals ?? 7,
      [Field.OUTPUT]:
        independentField === Field.OUTPUT
          ? trade?.inputAmount?.currency.decimals ?? 7
          : trade?.outputAmount?.currency.decimals ?? 7,
    }),
    [independentField, trade],
  );

  const userHasSpecifiedInputOutput = Boolean(
    currencies[Field.INPUT] &&
      currencies[Field.OUTPUT] &&
      Number(parsedAmounts[independentField]?.value) > 0,
  );

  const fiatValueInput = { data: 0, isLoading: true }; //useUSDPrice(parsedAmounts[Field.INPUT]) //TODO: create USDPrice function when available method to get this, for now it will be shown as loading
  const fiatValueOutput = { data: 0, isLoading: true }; //useUSDPrice(parsedAmounts[Field.OUTPUT])
  const showFiatValueInput = Boolean(parsedAmounts[Field.INPUT]);
  const showFiatValueOutput = Boolean(parsedAmounts[Field.OUTPUT]);

  const maxInputAmount: relevantTokensType | string = useMemo(
    () => currencyBalances[Field.INPUT],
    // () => maxAmountSpend(currencyBalances[Field.INPUT]), TODO: Create maxAmountSpend if is native token (XLM) should count for the fees and minimum xlm for the account to have
    [currencyBalances],
  );

  const handleInputSelect = useCallback(
    (inputCurrency: TokenType) => {
      onCurrencySelection(Field.INPUT, inputCurrency);
    },
    [onCurrencySelection],
  );

  const handleOutputSelect = useCallback(
    (outputCurrency: TokenType) => {
      onCurrencySelection(Field.OUTPUT, outputCurrency);
    },
    [onCurrencySelection],
  );

  const handleTypeInput = useCallback(
    (value: string) => {
      onUserInput(Field.INPUT, value);
    },
    [onUserInput],
  );
  const handleTypeOutput = useCallback(
    (value: string) => {
      onUserInput(Field.OUTPUT, value);
    },
    [onUserInput],
  );

  const formattedAmounts = useMemo(
    () => ({
      [independentField]: typedValue,
      [dependentField]: formatTokenAmount(trade?.expectedAmount, decimals[independentField]),
    }),
    [decimals, dependentField, independentField, trade?.expectedAmount, typedValue],
  );

  const showMaxButton = Boolean((maxInputAmount as relevantTokensType)?.balance ?? 0 > 0);

  const [routeNotFound, routeIsLoading, routeIsSyncing] = useMemo(
    () => [
      tradeState === TradeState.NO_ROUTE_FOUND,
      tradeState === TradeState.LOADING,
      tradeState === TradeState.LOADING && Boolean(trade),
    ],
    [trade, tradeState],
  );

  const handleContinueToReview = () => {
    setSwapState({
      tradeToConfirm: trade,
      swapError: undefined,
      showConfirm: true,
      swapResult: undefined,
    });
  };

  const { doSwap: swapCallback } = useSwapCallback(
    trade,
    // swapFiatValues,
    // allowedSlippage,
  );

  const handleSwap = () => {
    if (!swapCallback) {
      return;
    }
    // if (stablecoinPriceImpact && !confirmPriceImpactWithoutFee(stablecoinPriceImpact)) {
    //   return
    // }
    setSwapState((currentState) => ({
      ...currentState,
      swapError: undefined,
      swapResult: undefined,
    }));
    swapCallback()
      .then((result) => {
        setSwapState((currentState) => ({
          ...currentState,
          swapError: undefined,
          swapResult: result,
        }));
      })
      .catch((error) => {
        console.log(error);
        setTxError(true);
        setSwapState((currentState) => ({
          ...currentState,
          showConfirm: false,
        }));
      });
  };

  const handleTrustline = () => {
    const asset = getClassicStellarAsset(trade?.outputAmount?.currency.name!);
    if (!asset) return;

    setTrustline({ tokenSymbol: asset.assetCode, tokenAdmin: asset.issuer, sorobanContext })
      .then((result) => {
        setNeedTrustline(false);
        sendNotification(
          `for ${asset.assetCode}`,
          'Trustline set',
          SnackbarIconType.MINT,
          SnackbarContext,
        );
      })
      .catch((error) => {
        // console.log(error);
        setTxError(true);
        setSwapState((currentState) => ({
          ...currentState,
          showConfirm: false,
        }));
      });
  };

  const showDetailsDropdown = Boolean(
    userHasSpecifiedInputOutput && (trade || routeIsLoading || routeIsSyncing),
  );

  const inputCurrency = currencies[Field.INPUT] ?? undefined;
  const priceImpactSeverity = 2; //IF is < 2 it shows Swap anyway button in red
  const showPriceImpactWarning = false;

  const { getMainButtonText, isMainButtonDisabled, handleMainButtonClick, getSwapValues } =
    useSwapMainButton({
      currencies,
      currencyBalances,
      formattedAmounts,
      routeNotFound,
      onSubmit: handleContinueToReview,
      trade,
    });

  useEffect(() => {
    const checkRequiresTrustlineAdjust = async () => {
      if (!swapCallback) {
        return;
      }

      try {
        const simulatedTransaction = await swapCallback(true);
        if (simulatedTransaction) {
          return false;
        }
      } catch (error) {
        return true;
      }
    };

    const checkTrustline = async () => {
      if (!trade) return;

      const needTrustline = await requiresTrustline(
        trade?.outputAmount?.currency.address!,
        sorobanContext,
      );
      const requiresTrustlineAdjust = await checkRequiresTrustlineAdjust();

      if (needTrustline || requiresTrustlineAdjust) {
        setNeedTrustline(true);
      } else {
        setNeedTrustline(false);
      }
    };

    checkTrustline();
  }, [sorobanContext, swapCallback, trade]);

  const useConfirmModal = useConfirmModalState({
    trade: trade!,
    allowedSlippage,
    onSwap: handleSwap,
    onSetTrustline: handleTrustline,
    onCurrencySelection,
    trustline: needTrustline,
  });

  const handleConfirmDismiss = useCallback(() => {
    setSwapState((currentState) => ({ ...currentState, showConfirm: false }));
    // If there was a swap, we want to clear the input
    if (swapResult) {
      onUserInput(Field.INPUT, '');
    }

    resetRouterSdkCache();

    useConfirmModal.resetStates();
  }, [onUserInput, swapResult, useConfirmModal]);

  return (
    <>
      <SwapWrapper>
        <SwapHeader />
        <Modal
          open={txError}
          onClose={() => setTxError(false)}
          aria-labelledby="modal-modal-title"
          aria-describedby="modal-modal-description"
        >
          <div>
            <TransactionFailedContent onDismiss={() => setTxError(false)} />
          </div>
        </Modal>
        {(trade || routeIsLoading) && showConfirm && (
          <ConfirmSwapModal
            useConfirmModal={useConfirmModal}
            trade={trade!}
            inputCurrency={inputCurrency}
            originalTrade={tradeToConfirm}
            onAcceptChanges={() => null} //handleAcceptChanges}
            onCurrencySelection={onCurrencySelection}
            swapResult={swapResult}
            allowedSlippage={allowedSlippage} //allowedSlippage}
            onConfirm={handleSwap}
            onSetTrustline={handleTrustline}
            trustline={needTrustline}
            swapError={swapError}
            onDismiss={handleConfirmDismiss}
            swapQuoteReceivedDate={new Date()} //swapQuoteReceivedDate}
            fiatValueInput={{ data: 32, isLoading: false }} //fiatValueTradeInput}
            fiatValueOutput={{ data: 32, isLoading: false }} //fiatValueTradeOutput}
          />
        )}
        {/* {showPriceImpactModal && showPriceImpactWarning && (
          <PriceImpactModal
            priceImpact={largerPriceImpact}
            onDismiss={() => setShowPriceImpactModal(false)}
            onContinue={() => {
              setShowPriceImpactModal(false)
              handleContinueToReview()
            }}
          />
        )} */}
        <div style={{ display: 'relative' }}>
          <SwapSection>
            <SwapCurrencyInputPanel
              data-testid="Swap__panel"
              label={
                independentField === Field.OUTPUT ? <span>From (at most)</span> : <span>From</span>
              }
              // disabled={disableTokenInputs}
              value={formattedAmounts[Field.INPUT]}
              showMaxButton={showMaxButton}
              onUserInput={handleTypeInput}
              onMax={(maxBalance) => handleTypeInput(maxBalance.toString())}
              fiatValue={showFiatValueInput ? fiatValueInput : undefined}
              onCurrencySelect={handleInputSelect}
              otherCurrency={currencies[Field.OUTPUT]}
              // showCommonBases
              // id={InterfaceSectionName.CURRENCY_INPUT_PANEL}
              loading={independentField === Field.OUTPUT && routeIsSyncing}
              currency={currencies[Field.INPUT] ?? null}
              id={'swap-input'}
              disableInput={getSwapValues().noCurrencySelected}
            />
          </SwapSection>
          <ArrowWrapper clickable={true}>
            <ArrowContainer
              data-testid="swap-currency-button"
              onClick={() => {
                !disableTokenInputs && onSwitchTokens();
              }}
            >
              <ArrowDown
                size="16"
                color={'#000000'} //currencies[Field.INPUT] && currencies[Field.OUTPUT] ? theme.palette.custom.textTertiary}
              />
            </ArrowContainer>
          </ArrowWrapper>
        </div>
        <AutoColumn gap="14px">
          <div>
            <OutputSwapSection>
              <SwapCurrencyInputPanel
                id={'swap-output'}
                value={formattedAmounts[Field.OUTPUT]}
                //disabled={disableTokenInputs}
                onUserInput={handleTypeOutput}
                // onUserInput={(value: string) => handleOutputTokenAmountChange(Number(value))}
                label={
                  independentField === Field.INPUT ? <span>To (at least)</span> : <span>To</span>
                }
                showMaxButton={false}
                hideBalance={false}
                onMax={() => {}}
                fiatValue={showFiatValueOutput ? fiatValueOutput : undefined}
                //priceImpact={stablecoinPriceImpact}
                currency={currencies[Field.OUTPUT] ?? null}
                onCurrencySelect={handleOutputSelect}
                otherCurrency={currencies[Field.INPUT]}
                //showCommonBases
                //id={InterfaceSectionName.CURRENCY_OUTPUT_PANEL}
                loading={independentField === Field.INPUT && routeIsSyncing}
                disableInput={getSwapValues().noCurrencySelected}
              />
            </OutputSwapSection>
          </div>
          {showDetailsDropdown && !getSwapValues().insufficientLiquidity && (
            <SwapDetailsDropdown
              trade={trade}
              syncing={routeIsSyncing}
              loading={routeIsLoading}
              allowedSlippage={allowedSlippage}
            />
          )}
          {/* {showPriceImpactWarning && <PriceImpactWarning priceImpact={largerPriceImpact} />} */}
          <div>
<<<<<<< HEAD
            <ButtonPrimary
              disabled={isMainButtonDisabled() || routeIsLoading}
              onClick={handleMainButtonClick}
              sx={{ height: '64px' }}
            >
              <ButtonText fontSize={20} fontWeight={600}>
                {routeIsLoading ? (
                  <Box display="flex" alignItems="center">
                    <CircularProgress size="24px" />
                  </Box>
                ) : (
                  getMainButtonText()
                )}
              </ButtonText>
            </ButtonPrimary>
=======
            {sorobanContext.address ? (
                <ButtonPrimary disabled={isMainButtonDisabled()} onClick={handleMainButtonClick}>
                <ButtonText fontSize={20} fontWeight={600}>
                  {getMainButtonText()}
                </ButtonText>
              </ButtonPrimary>
            ):(
              <WalletButton/>
            )}
>>>>>>> 43e790a9
          </div>
        </AutoColumn>
      </SwapWrapper>
    </>
  );
}<|MERGE_RESOLUTION|>--- conflicted
+++ resolved
@@ -1,19 +1,21 @@
 import { Box, CircularProgress, Modal, styled } from '@mui/material';
 import { setTrustline } from '@soroban-react/contracts';
 import { useSorobanReact } from '@soroban-react/core';
+import { ButtonPrimary } from 'components/Buttons/Button';
+import { WalletButton } from 'components/Buttons/WalletButton';
 import { AutoColumn } from 'components/Column';
 import ConfirmSwapModal, { useConfirmModalState } from 'components/Swap/ConfirmSwapModal';
 import SwapDetailsDropdown from 'components/Swap/SwapDetailsDropdown';
 import { ButtonText } from 'components/Text';
 import { TransactionFailedContent } from 'components/TransactionConfirmationModal';
 import { AppContext, SnackbarIconType } from 'contexts';
+import { resetRouterSdkCache } from 'functions/generateRoute';
 import { sendNotification } from 'functions/sendNotification';
 import { getClassicStellarAsset } from 'helpers/address';
 import { formatTokenAmount } from 'helpers/format';
 import { requiresTrustline } from 'helpers/stellar';
 import { relevantTokensType } from 'hooks';
 import { useToken } from 'hooks/tokens/useToken';
-import useGetReservesByPair from 'hooks/useGetReservesByPair';
 import { useSwapCallback } from 'hooks/useSwapCallback';
 import useSwapMainButton from 'hooks/useSwapMainButton';
 import { TokenType } from 'interfaces';
@@ -35,12 +37,6 @@
 import SwapCurrencyInputPanel from '../CurrencyInputPanel/SwapCurrencyInputPanel';
 import SwapHeader from './SwapHeader';
 import { ArrowWrapper, SwapWrapper } from './styleds';
-import { ButtonPrimary } from 'components/Buttons/Button';
-<<<<<<< HEAD
-import { resetRouterSdkCache } from 'functions/generateRoute';
-=======
-import { WalletButton } from 'components/Buttons/WalletButton';
->>>>>>> 43e790a9
 
 const SwapSection = styled('div')(({ theme }) => ({
   position: 'relative',
@@ -497,33 +493,25 @@
           )}
           {/* {showPriceImpactWarning && <PriceImpactWarning priceImpact={largerPriceImpact} />} */}
           <div>
-<<<<<<< HEAD
-            <ButtonPrimary
-              disabled={isMainButtonDisabled() || routeIsLoading}
-              onClick={handleMainButtonClick}
-              sx={{ height: '64px' }}
-            >
-              <ButtonText fontSize={20} fontWeight={600}>
-                {routeIsLoading ? (
-                  <Box display="flex" alignItems="center">
-                    <CircularProgress size="24px" />
-                  </Box>
-                ) : (
-                  getMainButtonText()
-                )}
-              </ButtonText>
-            </ButtonPrimary>
-=======
-            {sorobanContext.address ? (
-                <ButtonPrimary disabled={isMainButtonDisabled()} onClick={handleMainButtonClick}>
+            {sorobanContext.address ? (  
+              <ButtonPrimary
+                disabled={isMainButtonDisabled() || routeIsLoading}
+                onClick={handleMainButtonClick}
+                sx={{ height: '64px' }}
+              >
                 <ButtonText fontSize={20} fontWeight={600}>
-                  {getMainButtonText()}
+                  {routeIsLoading ? (
+                    <Box display="flex" alignItems="center">
+                      <CircularProgress size="24px" />
+                    </Box>
+                  ) : (
+                    getMainButtonText()
+                  )}
                 </ButtonText>
               </ButtonPrimary>
             ):(
               <WalletButton/>
             )}
->>>>>>> 43e790a9
           </div>
         </AutoColumn>
       </SwapWrapper>
