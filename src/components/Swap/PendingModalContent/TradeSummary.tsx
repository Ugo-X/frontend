import { styled, useTheme } from '@mui/material'
import CurrencyLogo from 'components/Logo/CurrencyLogo'
import Row from 'components/Row'
import { BodySmall, LabelSmall } from 'components/Text'
import { formatTokenAmount } from 'helpers/format'
import { ArrowDown, ArrowRight } from 'react-feather'
import { InterfaceTrade } from 'state/routing/types'
import { SwapModalHeaderAmount } from '../SwapModalHeaderAmount'
import { Field } from 'state/swap/actions'
import Column from 'components/Column'
import { ArrowWrapper } from '../styleds'
import { ArrowContainer } from '../../../../pages/swap'

const CustomRowTop = styled(Row)`
  border-radius: var(--arrendodamento, 16px);
  border: 1px solid var(--fora-do-brading-desativado, #4E4E4E);
  padding: 15px;
  margin-bottom: -4px;
`
const CustomRowBottom = styled(Row)`
  border-radius: var(--arrendodamento, 16px);
  border: 1px solid var(--fora-do-brading-desativado, #4E4E4E);
  padding: 15px;
  margin-top: -4px;
`

export function TradeSummary({ trade }: { trade: Pick<InterfaceTrade, 'inputAmount' | 'outputAmount'> }) {
  const theme = useTheme()
  return (
<<<<<<< HEAD
    <Column>
      <CustomRowTop>
        <CurrencyLogo currency={trade.inputAmount.currency} size="16px" />
        <LabelSmall color="textPrimary">
          {`${formatTokenAmount(trade.inputAmount.value)} ${trade.inputAmount.currency.symbol}`}{/* {formatCurrencyAmount(trade.inputAmount, NumberType.SwapTradeAmount)} {trade.inputAmount.currency.symbol} */}
        </LabelSmall>
      </CustomRowTop>
      <ArrowWrapper clickable={false}>
        <ArrowContainer
          data-testid="swap-currency-button"
        >
          <ArrowDown
            size="16"
            color={"#000000"}
          />
        </ArrowContainer>
      </ArrowWrapper>
      <CustomRowBottom>  
        <CurrencyLogo currency={trade.outputAmount.currency} size="16px" />
        <LabelSmall color="textPrimary">
        {`${formatTokenAmount(trade.outputAmount.value)} ${trade.outputAmount.currency.symbol}`} {/* {formatCurrencyAmount(trade.outputAmount, NumberType.SwapTradeAmount)} {trade.outputAmount.currency.symbol} */}
        </LabelSmall>
      </CustomRowBottom>
    </Column>
=======
    <Row gap="sm" justify="center" align="center">
    {trade.inputAmount && (
      <>
        <CurrencyLogo currency={trade.inputAmount.currency} size="16px" />
        <LabelSmall color="textPrimary">
          {`${trade.inputAmount.value} ${trade.inputAmount.currency.symbol}`}
        </LabelSmall>
      </>
    )}
    <ArrowRight color={theme.palette.custom.textTertiary} size="12px" />
    {trade.outputAmount && (
      <>
        <CurrencyLogo currency={trade.outputAmount.currency} size="16px" />
        <LabelSmall color="textPrimary">
          {`${trade.outputAmount.value} ${trade.outputAmount.currency.symbol}`}
        </LabelSmall>
      </>
    )}
  </Row>
>>>>>>> b9abe767
  )
}<|MERGE_RESOLUTION|>--- conflicted
+++ resolved
@@ -1,12 +1,10 @@
 import { styled, useTheme } from '@mui/material'
 import CurrencyLogo from 'components/Logo/CurrencyLogo'
 import Row from 'components/Row'
-import { BodySmall, LabelSmall } from 'components/Text'
+import { LabelSmall } from 'components/Text'
 import { formatTokenAmount } from 'helpers/format'
-import { ArrowDown, ArrowRight } from 'react-feather'
+import { ArrowDown } from 'react-feather'
 import { InterfaceTrade } from 'state/routing/types'
-import { SwapModalHeaderAmount } from '../SwapModalHeaderAmount'
-import { Field } from 'state/swap/actions'
 import Column from 'components/Column'
 import { ArrowWrapper } from '../styleds'
 import { ArrowContainer } from '../../../../pages/swap'
@@ -27,12 +25,11 @@
 export function TradeSummary({ trade }: { trade: Pick<InterfaceTrade, 'inputAmount' | 'outputAmount'> }) {
   const theme = useTheme()
   return (
-<<<<<<< HEAD
     <Column>
       <CustomRowTop>
-        <CurrencyLogo currency={trade.inputAmount.currency} size="16px" />
+        <CurrencyLogo currency={trade?.inputAmount?.currency} size="16px" />
         <LabelSmall color="textPrimary">
-          {`${formatTokenAmount(trade.inputAmount.value)} ${trade.inputAmount.currency.symbol}`}{/* {formatCurrencyAmount(trade.inputAmount, NumberType.SwapTradeAmount)} {trade.inputAmount.currency.symbol} */}
+          {`${formatTokenAmount(trade?.inputAmount?.value ?? "0")} ${trade?.inputAmount?.currency.symbol}`}{/* {formatCurrencyAmount(trade.inputAmount, NumberType.SwapTradeAmount)} {trade.inputAmount.currency.symbol} */}
         </LabelSmall>
       </CustomRowTop>
       <ArrowWrapper clickable={false}>
@@ -46,32 +43,11 @@
         </ArrowContainer>
       </ArrowWrapper>
       <CustomRowBottom>  
-        <CurrencyLogo currency={trade.outputAmount.currency} size="16px" />
+        <CurrencyLogo currency={trade?.outputAmount?.currency} size="16px" />
         <LabelSmall color="textPrimary">
-        {`${formatTokenAmount(trade.outputAmount.value)} ${trade.outputAmount.currency.symbol}`} {/* {formatCurrencyAmount(trade.outputAmount, NumberType.SwapTradeAmount)} {trade.outputAmount.currency.symbol} */}
+        {`${formatTokenAmount(trade?.outputAmount?.value ?? "0")} ${trade?.outputAmount?.currency.symbol}`} {/* {formatCurrencyAmount(trade.outputAmount, NumberType.SwapTradeAmount)} {trade.outputAmount.currency.symbol} */}
         </LabelSmall>
       </CustomRowBottom>
     </Column>
-=======
-    <Row gap="sm" justify="center" align="center">
-    {trade.inputAmount && (
-      <>
-        <CurrencyLogo currency={trade.inputAmount.currency} size="16px" />
-        <LabelSmall color="textPrimary">
-          {`${trade.inputAmount.value} ${trade.inputAmount.currency.symbol}`}
-        </LabelSmall>
-      </>
-    )}
-    <ArrowRight color={theme.palette.custom.textTertiary} size="12px" />
-    {trade.outputAmount && (
-      <>
-        <CurrencyLogo currency={trade.outputAmount.currency} size="16px" />
-        <LabelSmall color="textPrimary">
-          {`${trade.outputAmount.value} ${trade.outputAmount.currency.symbol}`}
-        </LabelSmall>
-      </>
-    )}
-  </Row>
->>>>>>> b9abe767
   )
 }