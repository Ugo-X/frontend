// import { t, Trans } from '@lingui/macro'
// import { ChainId, Currency } from '@uniswap/sdk-core'
// import { useWeb3React } from '@web3-react/core'
// import { OrderContent } from 'components/AccountDrawer/MiniPortfolio/Activity/OffchainActivityModal'
// import { ColumnCenter } from 'components/Column'
// import Column from 'components/Column'
// import Row from 'components/Row'
// import { SwapResult } from 'hooks/useSwapCallback'
// import { useUnmountingAnimation } from 'hooks/useUnmountingAnimation'
// import { UniswapXOrderStatus } from 'lib/hooks/orders/types'
// import { ReactNode, useRef } from 'react'
// import { InterfaceTrade, TradeFillType } from 'state/routing/types'
// import { useOrder } from 'state/signatures/hooks'
// import { UniswapXOrderDetails } from 'state/signatures/types'
// import { useIsTransactionConfirmed } from 'state/transactions/hooks'
// import { ExternalLink } from 'theme'
// import { ThemedText } from 'theme/components/text'
// import { getExplorerLink } from 'utils/getExplorerLink'
// import { ExplorerDataType } from 'utils/getExplorerLink'

import { css, keyframes, styled, useTheme } from '@mui/material'
import { ConfirmModalState } from '../ConfirmSwapModal'
import {
  AnimatedEntranceConfirmationIcon,
  AnimationType,
  CurrencyLoader,
  LoadingIndicatorOverlay,
  LogoContainer,
  PaperIcon,
} from './Logos'
import { TradeSummary } from './TradeSummary'
import Column, { ColumnCenter } from 'components/Column'
import { ReactNode, useRef } from 'react'
import { InterfaceTrade } from 'state/routing/types'
import { TokenType } from 'interfaces'
import { ExternalLink, Paperclip } from 'react-feather'
import Row from 'components/Row'
import { Caption, LabelSmall, SubHeaderLarge } from 'components/Text'
<<<<<<< HEAD
import Link from 'next/link'
=======
import { Any } from 'react-spring'
>>>>>>> b9abe767

export const PendingModalContainer = styled(ColumnCenter)`
  margin: 48px 0 8px;
`

const HeaderContainer = styled(ColumnCenter)<{ $disabled?: boolean }>`
  ${({ $disabled }) => $disabled && `opacity: 0.5;`}
  gap: 10px;
  overflow: visible;
`

const StepCircle = styled('div')<{ active: boolean }>`
  height: 10px;
  width: 10px;
  border-radius: 50%;
  background-color: ${({ theme, active }) => (active ? theme.palette.customBackground.accentAction : theme.palette.custom.textTertiary)};
  outline: 3px solid ${({ theme, active }) => (active ? theme.palette.customBackground.accentActionSoft : theme.palette.custom.accentTextLightTertiary)};
  transition: background-color 250ms ease-in-out;
`

const slideIn = keyframes`
  from { opacity: 0; transform: translateX(40px) }
  to { opacity: 1; transform: translateX(0px) }
`
const slideInAnimation = css`
  animation: from { opacity: 0; transform: translateX(40px) } to { opacity: 1; transform: translateX(0px) } 250ms ease-in-out;
`
const slideOut = keyframes`
  from { opacity: 1; transform: translateX(0px) }
  to { opacity: 0; transform: translateX(-40px) }
`
const slideOutAnimation = css`
  animation: from { opacity: 1; transform: translateX(0px) } to { opacity: 0; transform: translateX(-40px) } 250ms ease-in-out;
`

const AnimationWrapper = styled('div')`
  position: relative;
  width: 100%;
  min-height: 72px;
  display: flex;
  flex-grow: 1;
`

const CustomLink = styled(Link)`
  display: flex;
  flex-direction: row;
  justify-content: center;
  align-items: center;
`

const StepTitleAnimationContainer = styled(Column)<{ disableEntranceAnimation?: boolean }>`
  position: relative;
  width: 100%;
  align-items: center;
  transition: display 250ms ease-in-out;
  ${({ disableEntranceAnimation }) =>
    !disableEntranceAnimation &&
    css`
      ${slideInAnimation}
    `}

  &.${AnimationType.EXITING} {
    ${slideOutAnimation}
  }
`

// This component is used for all steps after ConfirmModalState.REVIEWING
export type PendingConfirmModalState = Extract<
  ConfirmModalState,
  | ConfirmModalState.APPROVING_TOKEN
  | ConfirmModalState.PERMITTING
  | ConfirmModalState.PENDING_CONFIRMATION
  | ConfirmModalState.WRAPPING
  | ConfirmModalState.RESETTING_USDT
>

interface PendingModalStep {
  title: ReactNode
  subtitle?: ReactNode
  label?: ReactNode
  logo?: ReactNode
  button?: ReactNode
}

interface PendingModalContentProps {
  steps?: PendingConfirmModalState[]
  currentStep?: any // The type of currentStep is inferred based on the values passed to it when the function is called.
  trade?: InterfaceTrade
  swapResult?: any//SwapResult
  wrapTxHash?: string
  hideStepIndicators?: boolean
  tokenApprovalPending?: boolean
  revocationPending?: boolean
}


interface ContentArgs {
  step: PendingConfirmModalState
  approvalCurrency?: TokenType
  trade?: InterfaceTrade
  swapConfirmed: boolean
  swapPending: boolean
  wrapPending: boolean
  tokenApprovalPending: boolean
  revocationPending: boolean
  swapResult?: any//SwapResult
  chainId?: number
  order?: any//UniswapXOrderDetails
}

function getContent(args: ContentArgs): PendingModalStep {
  const {
    step,
    wrapPending,
    approvalCurrency,
    swapConfirmed,
    swapPending,
    tokenApprovalPending,
    revocationPending,
    trade,
    swapResult,
  } = args
  
  console.log("🚀 « step:", step)
  
  switch (step) {
    case ConfirmModalState.WRAPPING:
      return {
        title: `Wrap ETH`,
        subtitle: (
          <CustomLink href="https://support.uniswap.org/hc/en-us/articles/16015852009997">
            Why is this required?
          </CustomLink>
        ),
        label: wrapPending ? `Pending...` : `Proceed in your wallet`,
      }
    case ConfirmModalState.RESETTING_USDT:
      return {
        title: `Reset USDT`,
        subtitle: `USDT requires resetting approval when spending limits are too low.`,
        label: revocationPending ? `Pending...` : `Proceed in your wallet`,
      }
    case ConfirmModalState.APPROVING_TOKEN:
      return {
        title: `Enable spending ${approvalCurrency?.symbol ?? 'this token'} on Uniswap`,
        subtitle: (
          <CustomLink href="https://support.uniswap.org/hc/en-us/articles/8120520483085">
            Why is this required?
          </CustomLink>
        ),
        label: tokenApprovalPending ? `Pending...` : `Proceed in your wallet`,
      }
    case ConfirmModalState.PERMITTING:
      return {
        title: `Allow ${approvalCurrency?.symbol ?? 'this token'} to be used for swapping`,
        subtitle: (
          <CustomLink href="https://support.uniswap.org/hc/en-us/articles/8120520483085" target='_blank'>
            Why is this required?
          </CustomLink>
        ),
        label: `Proceed in your wallet`,
      }
    case ConfirmModalState.PENDING_CONFIRMATION: {
      let labelText: string | null = null
      let href: string | null = null

      if (swapConfirmed && swapResult) {
        labelText = `View on Explorer`
        href = "https://google.com"//TODO: getExplorerLink(chainId, swapResult.response.hash, ExplorerDataType.TRANSACTION)
      } else if (swapPending) {
        labelText = `Proceed in your wallet`
      }
      
      return {
        title: swapPending ? `Swap submitted` : swapConfirmed ? `Success` : `Waiting for confirmation`,
        subtitle: trade ? <TradeSummary trade={trade} /> : null,
        label: href ? (
          <CustomLink href={href} target='_blank'>
            {labelText}
          </CustomLink>
        ) : (
          labelText
        ),
      }
    }
  }
}

export function PendingModalContent({
  steps,
  currentStep,
  trade,
  swapResult,
  wrapTxHash,
  hideStepIndicators,
  tokenApprovalPending = false,
  revocationPending = false,
}: PendingModalContentProps) {
  // const { chainId } = useWeb3React()

  // const classicSwapConfirmed = useIsTransactionConfirmed(
  //   swapResult?.type === TradeFillType.Classic ? swapResult.response.hash : undefined
  // )
  // const wrapConfirmed = useIsTransactionConfirmed(wrapTxHash)
  // // TODO(UniswapX): Support UniswapX status here too
  // const uniswapXSwapConfirmed = Boolean(swapResult)

  const swapConfirmed = swapResult ? true : false

  const swapPending = !swapResult ? true : false
  const wrapPending = false//wrapTxHash != undefined && !wrapConfirmed

  const { label, button } = getContent({
    step: currentStep,
    approvalCurrency : trade?.inputAmount?.currency,
    swapConfirmed,
    swapPending,
    wrapPending,
    tokenApprovalPending,
    revocationPending,
    swapResult,
    trade,
  })
  console.log("🚀 « label:", label)
  const theme = useTheme()

  // const order = useOrder(swapResult?.type === TradeFillType.UniswapX ? swapResult.response.orderHash : '')

  const currentStepContainerRef = useRef<HTMLDivElement>(null)
  // useUnmountingAnimation(currentStepContainerRef, () => AnimationType.EXITING)

  // if (steps.length === 0) {
  //   return null
  // }

  // // Return finalized-order-specifc content if available
  // if (order && order.status !== UniswapXOrderStatus.OPEN) {
  //   return <OrderContent order={{ status: order.status, orderHash: order.orderHash, details: order }} />
  // }

  // // On mainnet, we show the success icon once the tx is sent, since it takes longer to confirm than on L2s.
  const showSuccess = swapConfirmed || (!swapPending)

  return (
    <PendingModalContainer gap="24px">
      <LogoContainer>
        {currentStep === ConfirmModalState.APPROVING_TOKEN && <>dd</>}
        {currentStep !== ConfirmModalState.PENDING_CONFIRMATION && trade && trade.inputAmount && (
          <CurrencyLoader
            currency={trade.inputAmount.currency}
            asBadge={currentStep === ConfirmModalState.APPROVING_TOKEN}
          />
        )}
        {currentStep === ConfirmModalState.PENDING_CONFIRMATION && showSuccess && <AnimatedEntranceConfirmationIcon />}
        {((currentStep === ConfirmModalState.PENDING_CONFIRMATION && !showSuccess) ||
          tokenApprovalPending ||
          wrapPending ||
          revocationPending) && <LoadingIndicatorOverlay />}
      </LogoContainer>
      <HeaderContainer
        $disabled={revocationPending || tokenApprovalPending || wrapPending || (!swapPending && !showSuccess)}
      >
        {trade && trade.inputAmount && 
        
        <AnimationWrapper>
<<<<<<< HEAD
          {steps?.map((step) => {
            const { title, subtitle } = getContent({
              step,
              approvalCurrency: trade?.inputAmount.currency,
              swapConfirmed,
              swapPending,
              wrapPending,
              revocationPending,
              tokenApprovalPending,
              swapResult,
              trade,
            })
            // We only render one step at a time, but looping through the array allows us to keep
            // the exiting step in the DOM during its animation.
            return (
              Boolean(step === currentStep) && (
                <StepTitleAnimationContainer
                  disableEntranceAnimation={steps[0] === currentStep}
                  gap="12px"
                  key={step}
                  ref={step === currentStep ? currentStepContainerRef : undefined}
                >
                  <SubHeaderLarge textAlign="center" data-testid="pending-modal-content-title">
                    {title}
                  </SubHeaderLarge>
                  <LabelSmall style={{width: "100%"}} textAlign="center">{subtitle}</LabelSmall>
                </StepTitleAnimationContainer>
              )
            )
          })}
        </AnimationWrapper>
        <div style={{
          fontSize: 14,
          fontFamily: "Inter",
          color: theme.palette.custom.accentTextLightSecondary
        }} color={theme.palette.custom.accentTextLightPrimary}>
          {label}
        </div>
=======
        {steps?.map((step) => {
          const { title, subtitle } = getContent({
            step,
            approvalCurrency: trade?.inputAmount?.currency,
            swapConfirmed,
            swapPending,
            wrapPending,
            revocationPending,
            tokenApprovalPending,
            swapResult,
            trade,
          });
          // We only render one step at a time, but looping through the array allows us to keep
          // the exiting step in the DOM during its animation.
          return (
            Boolean(step === currentStep) && (
              <StepTitleAnimationContainer
                disableEntranceAnimation={steps[0] === currentStep}
                gap="12px"
                key={step}
                ref={step === currentStep ? currentStepContainerRef : undefined}
              >
                <SubHeaderLarge textAlign="center" data-testid="pending-modal-content-title">
                  {title}
                </SubHeaderLarge>
                <LabelSmall textAlign="center">{subtitle}</LabelSmall>
              </StepTitleAnimationContainer>
            )
          );
        })}
      </AnimationWrapper>
      
        }
        <Row justify="center" marginTop="32px" minHeight="24px">
          <Caption color={theme.palette.custom.accentTextLightPrimary}>{label}</Caption>
        </Row>
>>>>>>> b9abe767
      </HeaderContainer>
      {button && <Row justify="center">{button}</Row>}
      {!hideStepIndicators && !showSuccess && (
        <Row gap="14px" justify="center">
          {steps?.map((_, i) => {
            return <StepCircle key={i} active={steps.indexOf(currentStep) === i} />
          })}
        </Row>
      )}
    </PendingModalContainer>
  )
}<|MERGE_RESOLUTION|>--- conflicted
+++ resolved
@@ -1,23 +1,3 @@
-// import { t, Trans } from '@lingui/macro'
-// import { ChainId, Currency } from '@uniswap/sdk-core'
-// import { useWeb3React } from '@web3-react/core'
-// import { OrderContent } from 'components/AccountDrawer/MiniPortfolio/Activity/OffchainActivityModal'
-// import { ColumnCenter } from 'components/Column'
-// import Column from 'components/Column'
-// import Row from 'components/Row'
-// import { SwapResult } from 'hooks/useSwapCallback'
-// import { useUnmountingAnimation } from 'hooks/useUnmountingAnimation'
-// import { UniswapXOrderStatus } from 'lib/hooks/orders/types'
-// import { ReactNode, useRef } from 'react'
-// import { InterfaceTrade, TradeFillType } from 'state/routing/types'
-// import { useOrder } from 'state/signatures/hooks'
-// import { UniswapXOrderDetails } from 'state/signatures/types'
-// import { useIsTransactionConfirmed } from 'state/transactions/hooks'
-// import { ExternalLink } from 'theme'
-// import { ThemedText } from 'theme/components/text'
-// import { getExplorerLink } from 'utils/getExplorerLink'
-// import { ExplorerDataType } from 'utils/getExplorerLink'
-
 import { css, keyframes, styled, useTheme } from '@mui/material'
 import { ConfirmModalState } from '../ConfirmSwapModal'
 import {
@@ -26,21 +6,15 @@
   CurrencyLoader,
   LoadingIndicatorOverlay,
   LogoContainer,
-  PaperIcon,
 } from './Logos'
 import { TradeSummary } from './TradeSummary'
 import Column, { ColumnCenter } from 'components/Column'
 import { ReactNode, useRef } from 'react'
 import { InterfaceTrade } from 'state/routing/types'
 import { TokenType } from 'interfaces'
-import { ExternalLink, Paperclip } from 'react-feather'
 import Row from 'components/Row'
-import { Caption, LabelSmall, SubHeaderLarge } from 'components/Text'
-<<<<<<< HEAD
+import { LabelSmall, SubHeaderLarge } from 'components/Text'
 import Link from 'next/link'
-=======
-import { Any } from 'react-spring'
->>>>>>> b9abe767
 
 export const PendingModalContainer = styled(ColumnCenter)`
   margin: 48px 0 8px;
@@ -306,46 +280,6 @@
         {trade && trade.inputAmount && 
         
         <AnimationWrapper>
-<<<<<<< HEAD
-          {steps?.map((step) => {
-            const { title, subtitle } = getContent({
-              step,
-              approvalCurrency: trade?.inputAmount.currency,
-              swapConfirmed,
-              swapPending,
-              wrapPending,
-              revocationPending,
-              tokenApprovalPending,
-              swapResult,
-              trade,
-            })
-            // We only render one step at a time, but looping through the array allows us to keep
-            // the exiting step in the DOM during its animation.
-            return (
-              Boolean(step === currentStep) && (
-                <StepTitleAnimationContainer
-                  disableEntranceAnimation={steps[0] === currentStep}
-                  gap="12px"
-                  key={step}
-                  ref={step === currentStep ? currentStepContainerRef : undefined}
-                >
-                  <SubHeaderLarge textAlign="center" data-testid="pending-modal-content-title">
-                    {title}
-                  </SubHeaderLarge>
-                  <LabelSmall style={{width: "100%"}} textAlign="center">{subtitle}</LabelSmall>
-                </StepTitleAnimationContainer>
-              )
-            )
-          })}
-        </AnimationWrapper>
-        <div style={{
-          fontSize: 14,
-          fontFamily: "Inter",
-          color: theme.palette.custom.accentTextLightSecondary
-        }} color={theme.palette.custom.accentTextLightPrimary}>
-          {label}
-        </div>
-=======
         {steps?.map((step) => {
           const { title, subtitle } = getContent({
             step,
@@ -377,12 +311,14 @@
           );
         })}
       </AnimationWrapper>
-      
-        }
-        <Row justify="center" marginTop="32px" minHeight="24px">
-          <Caption color={theme.palette.custom.accentTextLightPrimary}>{label}</Caption>
-        </Row>
->>>>>>> b9abe767
+      }
+      <div style={{
+        fontSize: 14,
+        fontFamily: "Inter",
+        color: theme.palette.custom.accentTextLightSecondary
+      }}>
+        {label}
+      </div>
       </HeaderContainer>
       {button && <Row justify="center">{button}</Row>}
       {!hideStepIndicators && !showSuccess && (
