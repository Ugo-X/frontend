import { useContext, useEffect, useState } from 'react';
import { contractInvoke, setTrustline } from '@soroban-react/contracts';
import * as StellarSdk from 'stellar-sdk';

import { AppContext, SnackbarIconType } from 'contexts';

import { Box, CircularProgress, Stack, Typography } from '@mui/material';
import CardContent from '@mui/material/CardContent';
import WrapStellarAssetModal from './Modals/WrapStellarAssetModal';
import { ButtonPrimary } from './Buttons/Button';
import { TextInput } from './Inputs/TextInput';
import { BodySmall } from './Text';

import { getClassicAssetSorobanAddress } from 'functions/getClassicAssetSorobanAddress';
import { sendNotification } from 'functions/sendNotification';

import { isAddress, shortenAddress } from 'helpers/address';
import { getClassicStellarAsset } from 'helpers/address';
import { requiresTrustline } from 'helpers/stellar';
import { bigNumberToI128 } from 'helpers/utils';
import BigNumber from 'bignumber.js';

import { useAllTokens } from 'hooks/tokens/useAllTokens';
import { findToken, useToken } from 'hooks/tokens/useToken';
import useGetMyBalances from 'hooks/useGetMyBalances';

export function MintCustomToken() {
  const { sorobanContext, refetch } = useGetMyBalances();
  const { server, address } = sorobanContext;
  const admin_account = StellarSdk.Keypair.fromSecret(
    process.env.NEXT_PUBLIC_TEST_TOKENS_ADMIN_SECRET_KEY as string,
  );

  const { SnackbarContext } = useContext(AppContext);
  const { tokensAsMap } = useAllTokens();

  const [buttonText, setButtonText] = useState<string>('Mint custom token');
  const [isMinting, setIsMinting] = useState(false);
  const [isLoading, setIsLoading] = useState<boolean>(false);
  const [isSettingTrustline, setIsSettingTrustline] = useState<boolean>(false);
  const [needToSetTrustline, setNeedToSetTrustline] = useState<boolean>(false);
  const [showWrapStellarAssetModal, setShowWrapStellarAssetModal] = useState<boolean>(false);
  const [tokenAddress, setTokenAddress] = useState<string>('');
  const [tokenAmount, setTokenAmount] = useState<string | number>('');
  const [tokenSymbol, setTokenSymbol] = useState<string>('');

  const { token, needsWrapping, handleTokenRefresh } = useToken(tokenAddress);

  const handleMint = async () => {
    setIsMinting(true);
    if (!tokenAddress || !tokenAmount) {
      setIsMinting(false);
      throw new Error('Token address or amount is missing');
    }
    const amount = new BigNumber(tokenAmount ?? 0).shiftedBy(7);
    const amountScVal = bigNumberToI128(amount);

    let adminSource, walletSource;
    try {
      adminSource = await server?.getAccount(admin_account.publicKey());
    } catch (error) {
      alert('Your wallet or the token admin wallet might not be funded');
      setIsMinting(false);
      return;
    }

    if (!address) {
      return;
    }
    if (!adminSource) {
      return;
    }

    try {
      let result = await contractInvoke({
        contractAddress: token?.address as string,
        method: 'mint',
        args: [new StellarSdk.Address(address).toScVal(), amountScVal],
        sorobanContext,
        signAndSend: true,
        secretKey: admin_account.secret(),
      });
      console.log('🚀 « result:', result);
      if (result) {
        setIsMinting(false);
        sendNotification(
          `Minted ${tokenAmount} ${shortenAddress(token?.address as string)}`,
          'Minted',
          SnackbarIconType.MINT,
          SnackbarContext,
        );
        refetch();
        setTokenAddress('');
        setTokenAmount('');
      }

      //This will connect again the wallet to fetch its data
      sorobanContext.connect();
    } catch (error) {
      console.log('Catch error while minting', error);
      setIsMinting(false);
    }
  };

  const handleSetTrustline = () => {
    setIsSettingTrustline(true);
    console.log('SETTING TRUSTLINE');
    setTrustline({
      tokenSymbol: tokenSymbol,
      tokenAdmin: admin_account.publicKey(),
      sorobanContext,
    })
      .then((resp) => {
        setNeedToSetTrustline(false);
        sendNotification(
          `for ${tokenSymbol}`,
          'Trustline set',
          SnackbarIconType.MINT,
          SnackbarContext,
        );
        setButtonText('Mint custom token');
      })
      .catch((error: any) => {
        setIsSettingTrustline(false);
        console.log('Error setting trustline', error);
      })
      .finally(() => {
        setIsSettingTrustline(false);
      });
  };

  const handleSCA = async () => {
    const wrapToken = needsWrapping;
    const setTrustline = wrapToken == false && needToSetTrustline;
    const mintToken = wrapToken == false && needToSetTrustline == false;
    switch (true) {
      case wrapToken:
        setIsLoading(true);
        console.log(isLoading);
        setShowWrapStellarAssetModal(true);
        setNeedToSetTrustline(true);
        handleTokenRefresh();
        break;
      case setTrustline:
        await handleSetTrustline();
        setNeedToSetTrustline(false);
        handleTokenRefresh();
        break;
      case mintToken:
        handleMint();
        setTokenAmount('');
        setTokenAddress('');
        break;
      default:
        console.log('case not handled');
        break;
    }
  };

  const handleSubmit = async () => {
    const isSCA = await getClassicStellarAsset(tokenAddress);
    if (isSCA) {
      handleSCA();
      return;
<<<<<<< HEAD
    }
    if (needToSetTrustline) {
      handleSetTrustline();
    } else {
      if (isAddress(tokenAddress)) {
        handleMint();
      } else {
        console.log('Invalid address || token || asset');
      }
    } 
  }
  
=======
    } else if (!isSCA && needToSetTrustline) {
      if (needToSetTrustline) {
        handleSetTrustline();
      } else {
        if (isAddress(tokenAddress)) {
          handleMint();
        } else {
          console.log('Invalid address || token || asset');
        }
      }
    }
  };

>>>>>>> 1ca1378b
  useEffect(() => {
    const updateTokenInfo = async () => {
      const sorobanAddress = getClassicAssetSorobanAddress(tokenAddress, sorobanContext);
      const newTokenAddress = sorobanAddress ? sorobanAddress : tokenAddress;
      if (isAddress(newTokenAddress)) {
        const tokenInfo = await findToken(newTokenAddress, tokensAsMap, sorobanContext);
        setTokenSymbol(tokenInfo?.symbol as string);
        const requiresTrust = await requiresTrustline(newTokenAddress, sorobanContext);
        if (requiresTrust) {
          setButtonText('Set Trustline');
          setNeedToSetTrustline(true);
        } else if (needsWrapping) {
          setButtonText('Wrap token');
          setNeedToSetTrustline(false);
        } else {
          setButtonText('Mint custom token');
          setNeedToSetTrustline(false);
        }
      } else {
        setButtonText('Mint custom token');
        setNeedToSetTrustline(false);
      }
    };

    updateTokenInfo();
  }, [isMinting, sorobanContext, tokenAddress, tokensAsMap, needsWrapping]);

  useEffect(() => {
    switch (showWrapStellarAssetModal) {
      case true:
        setIsLoading(true);
        setButtonText('Wrapping token...');
        break;
      case false:
        setTimeout(() => setIsLoading(false), 500);

        break;
    }
  }, [showWrapStellarAssetModal]);

  useEffect(() => {
    switch (isSettingTrustline) {
      case true:
        setIsLoading(true);
        break;
      case false:
        setIsLoading(false);
        break;
    }
  }, [isSettingTrustline]);

  useEffect(() => {
    const sorobanAddress = getClassicAssetSorobanAddress(tokenAddress, sorobanContext);
    const newTokenAddress = sorobanAddress ? sorobanAddress : tokenAddress;
    if (isMinting) {
      setButtonText(`Minting ${shortenAddress(newTokenAddress)}`);
      setIsLoading(true);
      setNeedToSetTrustline(false);
    } else {
      setIsLoading(false);
    }
  }, [isMinting]);

  const getTokensApiUrl = () => {
    const base = process.env.NEXT_PUBLIC_BACKEND_URL ?? 'https://api.soroswap.finance';

    return `${base}/api/random_tokens`;
  };
  return (
    <CardContent>
      <WrapStellarAssetModal
        isOpen={showWrapStellarAssetModal}
        asset={token}
        onDismiss={() => {
          setShowWrapStellarAssetModal(false);
          setIsLoading(false);
        }}
        onSuccess={() => {
          setShowWrapStellarAssetModal(false);
          handleTokenRefresh();
        }}
      />
      <Typography gutterBottom variant="h5" component="div">
        {'Mint custom token'}
        <BodySmall>
          This tokens can be found in the{' '}
          <a href={getTokensApiUrl()} style={{ color: '#8866DD' }} target="_blank" rel="noreferrer">
            api
          </a>
        </BodySmall>
      </Typography>
      <Stack spacing={1}>
        <TextInput
          placeholder="Token address"
          value={tokenAddress}
          onChange={(e) => setTokenAddress(e.target.value)}
        />

        <TextInput
          placeholder="Amount"
          value={tokenAmount}
          isNumeric
          onChange={(e) => {
            const value = e.target.value;
            if (typeof value === 'string' && value.match(/^[0-9]*$/)) {
              setTokenAmount(Number(e.target.value));
            } else {
              setTokenAmount(tokenAmount);
            }
          }}
        />
      </Stack>
      <ButtonPrimary onClick={handleSubmit} disabled={isLoading} style={{ marginTop: '24px' }}>
        <Box display="flex" alignItems="center" gap="6px">
          {buttonText}
          {isLoading && <CircularProgress size="18px" />}
        </Box>
      </ButtonPrimary>
    </CardContent>
  );
}<|MERGE_RESOLUTION|>--- conflicted
+++ resolved
@@ -162,7 +162,6 @@
     if (isSCA) {
       handleSCA();
       return;
-<<<<<<< HEAD
     }
     if (needToSetTrustline) {
       handleSetTrustline();
@@ -175,21 +174,6 @@
     } 
   }
   
-=======
-    } else if (!isSCA && needToSetTrustline) {
-      if (needToSetTrustline) {
-        handleSetTrustline();
-      } else {
-        if (isAddress(tokenAddress)) {
-          handleMint();
-        } else {
-          console.log('Invalid address || token || asset');
-        }
-      }
-    }
-  };
-
->>>>>>> 1ca1378b
   useEffect(() => {
     const updateTokenInfo = async () => {
       const sorobanAddress = getClassicAssetSorobanAddress(tokenAddress, sorobanContext);
