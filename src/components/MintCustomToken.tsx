--- conflicted
+++ resolved
@@ -178,13 +178,8 @@
       const newTokenAddress = sorobanAddress ? sorobanAddress : tokenAddress;
       if (isAddress(newTokenAddress)) {
         const tokenInfo = await findToken(newTokenAddress, tokensAsMap, sorobanContext);
-<<<<<<< HEAD
         setTokenSymbol(tokenInfo?.code as string);
-        const requiresTrust = await requiresTrustline(newTokenAddress, sorobanContext);
-=======
-        setTokenSymbol(tokenInfo?.symbol as string);
         const requiresTrust = sorobanContext.address ? true : await requiresTrustline(newTokenAddress, sorobanContext);
->>>>>>> f78ff9d6
         if (requiresTrust) {
           setButtonText('Set Trustline');
           setNeedToSetTrustline(true);
