--- conflicted
+++ resolved
@@ -138,8 +138,6 @@
     }
   }, [isMinting, sorobanContext, tokenAddress, tokensAsMap])
 
-<<<<<<< HEAD
-=======
   const isButtonDisabled = () => {
     if (isMinting) return true;
     return false;
@@ -150,7 +148,6 @@
 
     return `${base}/api/random_tokens`;
   };
->>>>>>> a841eb92
   return (
     <CardContent>
       <Typography gutterBottom variant="h5" component="div">
