import { styled, useTheme } from '@mui/material';
import { useSorobanReact } from '@soroban-react/core';
import BigNumber from 'bignumber.js';
import { ButtonError, ButtonLight } from 'components/Buttons/Button';
import { DarkGrayCard } from 'components/Card';
import { AutoColumn, ColumnCenter } from 'components/Column';
import CurrencyInputPanel from 'components/CurrencyInputPanel';
import { BodySmall, ButtonText } from 'components/Text';
import TransactionConfirmationModal, {
  ConfirmationModalContent,
} from 'components/TransactionConfirmationModal';
import { AppContext } from 'contexts';
import { getCurrentTimePlusOneHour } from 'functions/getCurrentTimePlusOneHour';
import { formatTokenAmount } from 'helpers/format';
import { bigNumberToI128, bigNumberToU64 } from 'helpers/utils';
import { useToken } from 'hooks';
import { RouterMethod, useRouterCallback } from 'hooks/useRouterCallback';
import { TokenType } from 'interfaces';
import { useRouter } from 'next/router';
import { useCallback, useContext, useMemo, useState } from 'react';
import { Plus } from 'react-feather';
import * as SorobanClient from 'soroban-client';
import { Field } from 'state/mint/actions';
import { useDerivedMintInfo, useMintActionHandlers, useMintState } from 'state/mint/hooks';
import { opacify } from 'themes/utils';
import { AddRemoveTabs } from '../AddRemoveHeader';
import AddModalFooter from './AddModalFooter';
import AddModalHeader from './AddModalHeader';
import { useUserSlippageToleranceWithDefault } from 'state/user/hooks';
import { DEFAULT_SLIPPAGE_INPUT_VALUE } from 'components/Settings/MaxSlippageSettings';
import useLiquidityValidations from 'hooks/useLiquidityValidations';
import useCalculateLpToReceive from 'hooks/useCalculateLp';

export const PageWrapper = styled('main')`
  position: relative;
  background: ${({ theme }) => `linear-gradient(${theme.palette.customBackground.bg2}, ${
    theme.palette.customBackground.bg2
  }) padding-box,
              linear-gradient(150deg, rgba(136,102,221,1) 0%, rgba(${
                theme.palette.mode == 'dark' ? '33,29,50,1' : '255,255,255,1'
              }) 35%, rgba(${
                theme.palette.mode == 'dark' ? '33,29,50,1' : '255,255,255,1'
              }) 65%, rgba(136,102,221,1) 100%) border-box`};
  border: 1px solid transparent;
  border-radius: 16px;
  padding: 32px;
  padding-top: 12px;
  box-shadow: 0px 40px 120px 0px #f00bdd29;
  transition: transform 250ms ease;
  max-width: 480px;
  width: 100%;
  &:hover: {
    border: 1px solid ${({ theme }) => opacify(24, theme.palette.secondary.main)};
  }

  @media (max-width: ${({ theme }) => theme.breakpoints.values.md}px) {
    padding: 16px;
  }
`;

type TokensType = [string, string];

export default function AddLiquidityComponent() {
  const theme = useTheme();
  const userSlippage = useUserSlippageToleranceWithDefault(DEFAULT_SLIPPAGE_INPUT_VALUE);
  const { ConnectWalletModal } = useContext(AppContext);
  const { isConnectWalletModalOpen, setConnectWalletModalOpen } = ConnectWalletModal;

  const router = useRouter();
  const { tokens } = router.query as { tokens: TokensType };

  const [currencyIdA, currencyIdB] = Array.isArray(tokens) ? tokens : ['', ''];

  const sorobanContext = useSorobanReact();

  const [amountOfLpTokensToReceive, setAmountOfLpTokensToReceive] = useState<string>('');
  const [lpPercentage, setLpPercentage] = useState<string>('');
  const [totalShares, setTotalShares] = useState<string>('');

  const baseCurrency = useToken(currencyIdA);
  const currencyB = useToken(currencyIdB);

  const derivedMintInfo = useDerivedMintInfo(baseCurrency ?? undefined, currencyB ?? undefined);
  const { dependentField, currencies, parsedAmounts, noLiquidity, pairAddress } = derivedMintInfo;

  const { onFieldAInput, onFieldBInput } = useMintActionHandlers(noLiquidity);

  const { independentField, typedValue, otherTypedValue } = useMintState();

  const formattedAmounts = useMemo(() => {
    return {
      [independentField]: typedValue,
      [dependentField]: noLiquidity
        ? otherTypedValue
        : formatTokenAmount(parsedAmounts[dependentField]?.value ?? ''),
    };
  }, [dependentField, independentField, noLiquidity, otherTypedValue, parsedAmounts, typedValue]);
 
  // // Modal and loading
  const [showConfirm, setShowConfirm] = useState<boolean>(false);
  const [attemptingTxn, setAttemptingTxn] = useState<boolean>(false); // clicked confirm
  const [txHash, setTxHash] = useState<string | undefined>(undefined); // clicked confirm
  const [txError, setTxError] = useState<boolean>(false);

  const handleDismissConfirmation = useCallback(() => {
    setShowConfirm(false);
    // if there was a tx hash, we want to clear the input
    if (txHash) {
      onFieldAInput('');
    }
    setTxHash('');
    setTxError(false);
  }, [onFieldAInput, txHash]);

  const routerCallback = useRouterCallback();

<<<<<<< HEAD
=======
  const { refetchReserves } = useGetReservesByPair({
    baseAddress: baseCurrency?.address,
    otherAddress: currencyB?.address,
  });
  
  
>>>>>>> 10e5c440
  const provideLiquidity = useCallback(() => {
    
    setAttemptingTxn(true);
    // TODO: check that amount0 corresponds to token0?
    //TODO: Check all of this, is working weird but using the router, withdraw is not working

    //   fn add_liquidity(
    //     e: Env,
    //     token_a: Address,
    //     token_b: Address,
    //     amount_a_desired: i128,
    //     amount_b_desired: i128,
    //     amount_a_min: i128,
    //     amount_b_min: i128,
    //     to: Address,
    //     deadline: u64,
    // ) -> (i128, i128, i128);

    // When providing liquidity for the first time, the independentField is the last the user type.
    let desired0BN: BigNumber;
    let desired1BN: BigNumber;

    /**
     * baseCurrency is allways the currency at the top
     * currencyB is allways the currency at bottom
     * 
     * independentField
     *  is the currency that the user is typing
     *  can have CURRENCY_A or CURRENCY_B
     * 
     * dependentField
     *  is the currency that the user is NOT typing (depend on the ohter)
     *  can have CURRENCY_A or CURRENCY_B
     */
    
    // If ind == A means that the user is typing the currency on top
    if (independentField === Field.CURRENCY_A) {
      desired0BN = new BigNumber(formattedAmounts[independentField]).shiftedBy(7);
      desired1BN = new BigNumber(formattedAmounts[dependentField]).shiftedBy(7);
    } else {
      // if (independentField === Field.CURRENCY_B)
      // menas that the user is typing the currency on bottom
      desired0BN = new BigNumber(formattedAmounts[dependentField]).shiftedBy(7);
      desired1BN = new BigNumber(formattedAmounts[independentField]).shiftedBy(7);
    }

    const desiredAScVal = bigNumberToI128(desired0BN);
    const desiredBScVal = bigNumberToI128(desired1BN);

    // Here we are implementint the slippage: which will be in the "0.5" format when is 0.5%
    const factor = (BigNumber(100).minus(userSlippage)).dividedBy(100);
    const min0BN = desired0BN.multipliedBy(factor).decimalPlaces(0); // we dont want to have decimals after applying the factor
    console.log("🚀 ~ file: AddLiquidityComponent.tsx:180 ~ provideLiquidity ~ min0BN.toString():", min0BN.toString())
    const min1BN = desired1BN.multipliedBy(factor).decimalPlaces(0);
    console.log("🚀 ~ file: AddLiquidityComponent.tsx:182 ~ provideLiquidity ~ min1BN.toString():", min1BN.toString())

    const minAScVal = bigNumberToI128(min0BN);
    const minBScVal = bigNumberToI128(min1BN);

    const args = [
      new SorobanClient.Address(baseCurrency?.address ?? '').toScVal(),
      new SorobanClient.Address(currencyB?.address ?? '').toScVal(),
      desiredAScVal,
      desiredBScVal,
      minAScVal,
      minBScVal,
      new SorobanClient.Address(sorobanContext.address ?? '').toScVal(),
      bigNumberToU64(BigNumber(getCurrentTimePlusOneHour())),
    ];

    routerCallback(RouterMethod.ADD_LIQUIDITY, args, true)
      .then((result) => {
        setAttemptingTxn(false);
        setTxHash(result as unknown as string);
      })
      .catch((error) => {
        setAttemptingTxn(false);
        setTxError(true);
      });
  }, [
    independentField,
    baseCurrency,
    currencyB,
    sorobanContext.address,
    routerCallback,
    formattedAmounts,
    dependentField,
    userSlippage,
  ]);

  const handleCurrencyASelect = useCallback(
    (currencyA: TokenType) => {
      const newCurrencyIdA = currencyA.address;
      if (currencyIdB === undefined) {
        router.push(`/liquidity/add/${newCurrencyIdA}`);
      } else {
        router.push(`/liquidity/add/${newCurrencyIdA}/${currencyIdB}`);
      }
    },
    [currencyIdB, router],
  );

  const handleCurrencyBSelect = useCallback(
    (currencyB: TokenType) => {
      const newCurrencyIdB = currencyB.address;
      if (currencyIdA === undefined) {
        router.push(`/liquidity/add/${newCurrencyIdB}`);
      } else {
        router.push(`/liquidity/add/${currencyIdA}/${newCurrencyIdB}`);
      }
    },
    [currencyIdA, router],
  );

  const pendingText = (
    <BodySmall>
      Adding {formatTokenAmount(parsedAmounts[Field.CURRENCY_A]?.value ?? '')}{' '}
      {baseCurrency?.symbol} and {formatTokenAmount(parsedAmounts[Field.CURRENCY_B]?.value ?? '')}{' '}
      {currencyB?.symbol}
    </BodySmall>
  );

  const { getLpAmountAndPercentage } = useCalculateLpToReceive({
    pairAddress,
    formattedAmounts,
    baseCurrency,
  });

  const handleClickMainButton = async () => {
    const { amount, percentage } = await getLpAmountAndPercentage();

    setAmountOfLpTokensToReceive(`${amount}`);

    if (percentage < 0.001) {
      setLpPercentage('<0.001%');
    } else {
      setLpPercentage(`${percentage.toFixed(3)}%`);
    }

    setShowConfirm(true);
  };

  const {
    hasEnoughBalance,
    hasSelectedTokens,
    hasValidInputValues,
    getSupplyButtonText,
    getModalTitleText,
  } = useLiquidityValidations({
    currencies,
    currencyIdA,
    currencyIdB,
    formattedAmounts,
    pairAddress,
  });

  return (
    <>
      <PageWrapper>
        <AddRemoveTabs
          creating={false}
          adding={true}
          autoSlippage={'DEFAULT_ADD_V2_SLIPPAGE_TOLERANCE'}
        />
        <TransactionConfirmationModal
          isOpen={showConfirm}
          onDismiss={handleDismissConfirmation}
          attemptingTxn={attemptingTxn}
          reviewContent={() => (
            <ConfirmationModalContent
              title={getModalTitleText()}
              onDismiss={handleDismissConfirmation}
              topContent={() => AddModalHeader({ currencies, amountOfLpTokensToReceive })}
              bottomContent={() =>
                AddModalFooter({
                  currencies,
                  formattedAmounts,
                  totalShares,
                  onConfirm: provideLiquidity,
                  shareOfPool: lpPercentage,
                })
              }
            />
          )}
          pendingText={pendingText}
          hash={txHash}
          txError={txError}
        />
        <AutoColumn gap="20px">
          <DarkGrayCard>
            <BodySmall color={theme.palette.custom.textTertiary}>
              <b>Tip: </b>When you add liquidity, you will receive LP tokens representing your
              position.
              <span style={{ marginTop: 15 }}>
                These tokens automatically earn fees proportional to your share of the pool.Can be
                redeemed at any time
              </span>
            </BodySmall>
          </DarkGrayCard>
          {/* //Input Token */}
          <CurrencyInputPanel
            id="add-liquidity-input-tokena"
            value={formattedAmounts[Field.CURRENCY_A]}
            onUserInput={onFieldAInput}
            onMax={(maxBalance) => onFieldAInput(maxBalance.toString())}
            onCurrencySelect={handleCurrencyASelect}
            showMaxButton
            currency={currencies[Field.CURRENCY_A] ?? null}
            transparent

            // showCommonBases
          />
          <ColumnCenter>
            <Plus size="16" color={theme.palette.secondary.main} />
          </ColumnCenter>
          {/* //Output Token */}
          <CurrencyInputPanel
            id="add-liquidity-input-tokenb"
            value={formattedAmounts[Field.CURRENCY_B]}
            onUserInput={onFieldBInput}
            onMax={(maxBalance) => onFieldBInput(maxBalance.toString())}
            onCurrencySelect={handleCurrencyBSelect}
            showMaxButton
            currency={currencies[Field.CURRENCY_B] ?? null}
            // showCommonBases
          />
          {!sorobanContext.address ? (
            <ButtonLight onClick={() => setConnectWalletModalOpen(true)}>
              <>Connect Wallet</>
            </ButtonLight>
          ) : (
            <AutoColumn gap="md">
              <ButtonError
                onClick={handleClickMainButton}
                disabled={!hasValidInputValues() || !hasEnoughBalance() || !hasSelectedTokens()}
                error={false}
              >
                <ButtonText fontSize={20} fontWeight={600}>
                  {getSupplyButtonText()}
                </ButtonText>
              </ButtonError>
            </AutoColumn>
          )}
        </AutoColumn>
      </PageWrapper>
    </>
  );
}<|MERGE_RESOLUTION|>--- conflicted
+++ resolved
@@ -114,15 +114,12 @@
 
   const routerCallback = useRouterCallback();
 
-<<<<<<< HEAD
-=======
   const { refetchReserves } = useGetReservesByPair({
     baseAddress: baseCurrency?.address,
     otherAddress: currencyB?.address,
   });
   
   
->>>>>>> 10e5c440
   const provideLiquidity = useCallback(() => {
     
     setAttemptingTxn(true);
