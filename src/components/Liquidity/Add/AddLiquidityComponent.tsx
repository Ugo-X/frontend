import { styled, useTheme } from "@mui/material";
import { useSorobanReact } from "@soroban-react/core";
import BigNumber from "bignumber.js";
import { ButtonError, ButtonLight } from "components/Buttons/Button";
import { DarkGrayCard } from "components/Card";
import { AutoColumn, ColumnCenter } from "components/Column";
import CurrencyInputPanel from "components/CurrencyInputPanel";
import { BodySmall, ButtonText } from "components/Text";
import TransactionConfirmationModal, { ConfirmationModalContent } from "components/TransactionConfirmationModal";
import { AppContext } from "contexts";
import { getCurrentTimePlusOneHour } from "functions/getCurrentTimePlusOneHour";
import { formatTokenAmount } from "helpers/format";
import { bigNumberToI128, bigNumberToU64 } from "helpers/utils";
import { useToken } from "hooks";
import { RouterMethod, useRouterCallback } from "hooks/useRouterCallback";
import { TokenType } from "interfaces";
import { useRouter } from "next/router";
import { useCallback, useContext, useMemo, useState } from "react";
import { Plus } from "react-feather";
import * as SorobanClient from 'soroban-client';
import { Field } from "state/mint/actions";
import { useDerivedMintInfo, useMintActionHandlers, useMintState } from "state/mint/hooks";
import { opacify } from "themes/utils";
import { AddRemoveTabs } from "../AddRemoveHeader";
import AddModalFooter from "./AddModalFooter";
import AddModalHeader from "./AddModalHeader";
import { useUserSlippageToleranceWithDefault } from 'state/user/hooks'
import { DEFAULT_SLIPPAGE_INPUT_VALUE } from "components/Settings/MaxSlippageSettings"

export const PageWrapper = styled('main')`
  position: relative;
  background: ${({ theme }) => `linear-gradient(${theme.palette.customBackground.bg2}, ${theme.palette.customBackground.bg2}) padding-box,
              linear-gradient(150deg, rgba(136,102,221,1) 0%, rgba(${theme.palette.mode == 'dark' ? "33,29,50,1" : "255,255,255,1"}) 35%, rgba(${theme.palette.mode == 'dark' ? "33,29,50,1" : "255,255,255,1"}) 65%, rgba(136,102,221,1) 100%) border-box`};
  border: 1px solid transparent;
  border-radius: 16px;
  padding: 32px;
  padding-top: 12px;
  box-shadow: 0px 40px 120px 0px #f00bdd29;
  transition: transform 250ms ease;
  max-width: 480px;
  width: 100%;
  &:hover: {
    border: 1px solid ${({ theme }) => opacify(24, theme.palette.secondary.main,)},
  }

  @media (max-width: ${({ theme }) => theme.breakpoints.values.md}px) {
    padding: 16px;
  }
`

type TokensType = [string, string];

export default function AddLiquidityComponent() {

  const theme = useTheme()
  const userSlippage = useUserSlippageToleranceWithDefault(DEFAULT_SLIPPAGE_INPUT_VALUE)
  const { ConnectWalletModal } = useContext(AppContext)
  const { isConnectWalletModalOpen, setConnectWalletModalOpen } = ConnectWalletModal;

  const router = useRouter();
  const { tokens } = router.query as { tokens: TokensType };

  const [currencyIdA, currencyIdB] = Array.isArray(tokens) ? tokens : ['', ''];

  const sorobanContext = useSorobanReact()

  const [amountOfLpTokensToReceive, setAmountOfLpTokensToReceive] = useState<string>("")
  const [totalShares, setTotalShares] = useState<string>("")

  const baseCurrency = useToken(currencyIdA)
  const currencyB = useToken(currencyIdB)

  const derivedMintInfo = useDerivedMintInfo(
    baseCurrency ?? undefined,
    currencyB ?? undefined)
  const { dependentField, currencies, parsedAmounts, noLiquidity, pairAddress } = derivedMintInfo
  // console.log("pages/add derivedMintInfo:", derivedMintInfo)
  // const isCreate = false

  const { onFieldAInput, onFieldBInput } = useMintActionHandlers(noLiquidity)

  const { independentField, typedValue, otherTypedValue } = useMintState()

  // // console.log("src/components/Add/index.tsx: independentField:", independentField)
  const formattedAmounts = useMemo(() => {
    return {
      [independentField]: typedValue,
      // [dependentField]: noLiquidity ? otherTypedValue : parsedAmounts[dependentField]?.value ?? '',
      [dependentField]: noLiquidity ? otherTypedValue : formatTokenAmount(parsedAmounts[dependentField]?.value ?? ''),
      // [dependentField]: otherTypedValue
    }
  }, [dependentField, independentField, noLiquidity, otherTypedValue, parsedAmounts, typedValue])

  // // console.log("src/components/Add/index.tsx: formattedAmounts:", formattedAmounts)
  // // console.log("src/components/Add/index.tsx: formatTokenAmount(formattedAmounts[dependentField]):", formatTokenAmount(formattedAmounts[dependentField]))
  // // console.log("src/components/Add/index.tsx: parsedAmounts:", parsedAmounts)
  // // console.log("src/components/Add/index.tsx: noLiquidity:", noLiquidity)

  // // Modal and loading
  const [showConfirm, setShowConfirm] = useState<boolean>(false)
  const [attemptingTxn, setAttemptingTxn] = useState<boolean>(false) // clicked confirm
  const [txHash, setTxHash] = useState<string | undefined>(undefined) // clicked confirm

  const handleDismissConfirmation = useCallback(() => {
    setShowConfirm(false)
    // if there was a tx hash, we want to clear the input
    if (txHash) {
      onFieldAInput('')
    }
    setTxHash('')
    router.push('/liquidity')
  }, [onFieldAInput, router, txHash])

  const routerCallback = useRouterCallback()

  const provideLiquidity = useCallback(() => {
    setAttemptingTxn(true)
    // TODO: check that amount0 corresponds to token0?
    //TODO: Check all of this, is working weird but using the router, withdraw is not working

    //   fn add_liquidity(
    //     e: Env,
    //     token_a: Address,
    //     token_b: Address,
    //     amount_a_desired: i128,
    //     amount_b_desired: i128,
    //     amount_a_min: i128,
    //     amount_b_min: i128,
    //     to: Address,
    //     deadline: u64,
    // ) -> (i128, i128, i128);

    // When providing liquidity for the first time, the independentField is the last the user type.
    let desired0BN: BigNumber;
    let desired1BN: BigNumber;

    if (independentField === Field.CURRENCY_A) {
      desired0BN = new BigNumber(formattedAmounts[independentField]).shiftedBy(7);
      desired1BN = new BigNumber(formattedAmounts[dependentField]).shiftedBy(7);
    } else {
      // if (independentField === Field.CURRENCY_B)
      desired0BN = new BigNumber(formattedAmounts[dependentField]).shiftedBy(7);
      desired1BN = new BigNumber(formattedAmounts[independentField]).shiftedBy(7);
    }

    const desiredAScVal = bigNumberToI128(desired0BN);
    const desiredBScVal = bigNumberToI128(desired1BN);

    // Here we are implementint the slippage: which will be in the "0.5" format when is 0.5%
<<<<<<< HEAD
    // const factor = (BigNumber(100).minus(110)).dividedBy(100);
    // const factor = (BigNumber(100).minus(userSlippage)).dividedBy(100);
    // TODO: Solve after solving token orders
    const factor = 10;
=======
    let factor = (BigNumber(100).minus(userSlippage)).dividedBy(100);
    // TODO: Solve after solving token orders
    factor = BigNumber(10);
>>>>>>> 01045acd

    const min0BN = desired0BN.multipliedBy(factor).decimalPlaces(0); // we dont want to have decimals after applying the factor
    const min1BN = desired1BN.multipliedBy(factor).decimalPlaces(0);

    const minAScVal = bigNumberToI128(min0BN);
    const minBScVal = bigNumberToI128(min1BN);

    const args = [
      new SorobanClient.Address(baseCurrency?.address ?? "").toScVal(),
      new SorobanClient.Address(currencyB?.address ?? "").toScVal(),
      desiredAScVal,
      desiredBScVal,
      minAScVal,
      minBScVal,
      new SorobanClient.Address(sorobanContext.address ?? "").toScVal(),
      bigNumberToU64(BigNumber(getCurrentTimePlusOneHour()))
    ]

    routerCallback(
      RouterMethod.ADD_LIQUIDITY,
      args,
      true
    ).then((result) => {
      console.log("🚀 « result:", result)
      setAttemptingTxn(false)
      setTxHash(result as unknown as string)
    }).catch((error) => {
      console.log("🚀 « error:", error)
      setAttemptingTxn(false)
    })

  }, [independentField, baseCurrency, currencyB, sorobanContext.address, routerCallback, formattedAmounts, dependentField])

  const handleCurrencyASelect = useCallback(
    (currencyA: TokenType) => {
      const newCurrencyIdA = currencyA.address
      if (currencyIdB === undefined) {
        router.push(`/liquidity/add/${newCurrencyIdA}`)
      } else {
        router.push(`/liquidity/add/${newCurrencyIdA}/${currencyIdB}`)
      }
    },
    [currencyIdB, router]
  )

  const handleCurrencyBSelect = useCallback(
    (currencyB: TokenType) => {
      const newCurrencyIdB = currencyB.address
      if (currencyIdA === undefined) {
        router.push(`/liquidity/add/${newCurrencyIdB}`)
      } else {
        router.push(`/liquidity/add/${currencyIdA}/${newCurrencyIdB}`)
      }
    },
    [currencyIdA, router]
  )

  // const handleCurrencyBSelect = useCallback(
  //   (currencyBNew: Currency) => {
  //     const [idB, idA] = handleCurrencySelect(currencyBNew, currencyIdA)
  //     if (idA === undefined) {
  //       navigate(`/add/${idB}`)
  //     } else {
  //       navigate(`/add/${idA}/${idB}`)
  //     }
  //   },
  //   [handleCurrencySelect, currencyIdA, navigate]
  // )

  // // update currencies
  // useEffect(() => {
  //   if (currencyIdA || currencyIdA !== '') {
  //     getToken(sorobanContext, currencyIdA).then((token) => {
  //       // console.log("src/components/Add/index: get Token A called: ", token)
  //       setCurrencyA(token)
  //     })
  //   }
  //   if (currencyIdB || currencyIdB !== '') {
  //     getToken(sorobanContext, currencyIdB).then((token) => {
  //       // console.log("src/components/Add/index: get Token B called: ", token)
  //       setCurrencyB(token)
  //     })
  //   }

  // }, [currencyIdA, currencyIdB, sorobanContext])

  // // Get the LP token amount to receive
  // useEffect(() => {
  //   if (!pairAddress || !currencyA || !currencyB) return
  //   // LP tokens
  //   // We need to get which one is amount0
  //   reservesBNWithTokens(pairAddress, sorobanContext).then((reserves) => {
  //     if (!reserves.reserve0 || !reserves.reserve1 || !formattedAmounts.CURRENCY_A || !formattedAmounts.CURRENCY_B) return

  //     let amount0, amount1
  //     // Check if currencyA corresponds to token0 or token1
  //     if (currencyA.address === reserves.token0) {
  //       amount0 = new BigNumber(formattedAmounts.CURRENCY_A)
  //       amount1 = new BigNumber(formattedAmounts.CURRENCY_B)
  //     } else if (currencyA.address === reserves.token1) {
  //       amount0 = new BigNumber(formattedAmounts.CURRENCY_B)
  //       amount1 = new BigNumber(formattedAmounts.CURRENCY_A)
  //     } else {
  //       console.log("currencyA does not correspond to either token0 or token1");
  //       return
  //     }
  //     getLpTokensAmount(
  //       amount0,
  //       reserves.reserve0,
  //       amount1,
  //       reserves.reserve1,
  //       pairAddress,
  //       sorobanContext
  //     ).then((lpTokens) => {
  //       if (lpTokens === undefined) console.log("src/components/Add/index.tsx: lpTokens are undefined")
  //       else {
  //         setAmountOfLpTokensToReceive(lpTokens.toString())
  //         setAmountOfLpTokensToReceiveBN(lpTokens)
  //       }
  //     })
  //   })
  // }, [currencyA, currencyB, formattedAmounts, pairAddress, sorobanContext])

  // // Get share of Pool
  // useEffect(() => {
  //   if (!pairAddress || !amountOfLpTokensToReceiveBN) return
  //   getTotalShares(pairAddress, sorobanContext).then((totalSharesResult) => {
  //     if (typeof totalSharesResult === 'number' || typeof totalSharesResult === 'string') {
  //       const totalSharesBN = new BigNumber(totalSharesResult)
  //       const share = amountOfLpTokensToReceiveBN.multipliedBy(100).dividedBy(amountOfLpTokensToReceiveBN.plus(totalSharesBN.shiftedBy(-7)))
  //       setTotalShares(share.toString())
  //     } else {
  //       console.error("Invalid type for totalSharesResult", totalSharesResult);
  //     }
  //   })
  // }, [amountOfLpTokensToReceiveBN, pairAddress, sorobanContext])

  const pendingText = (
    <BodySmall>Adding {formatTokenAmount(parsedAmounts[Field.CURRENCY_A]?.value ?? "")} {baseCurrency?.symbol} and
      {' '}{formatTokenAmount(parsedAmounts[Field.CURRENCY_B]?.value ?? "")} {currencyB?.symbol}</BodySmall>
  )

  return (
    <>
      <PageWrapper>
        <AddRemoveTabs creating={false} adding={true} autoSlippage={"DEFAULT_ADD_V2_SLIPPAGE_TOLERANCE"} />
        <TransactionConfirmationModal
          isOpen={showConfirm}
          onDismiss={handleDismissConfirmation}
          attemptingTxn={attemptingTxn}
          reviewContent={() => (
            <ConfirmationModalContent
              title={true ? <>You are creating a pool</> : <>You will receive</>}
              onDismiss={handleDismissConfirmation}
              topContent={() => AddModalHeader({ currencies, amountOfLpTokensToReceive })}
              bottomContent={() => AddModalFooter({ currencies, formattedAmounts, totalShares, onConfirm: provideLiquidity })}
            />
          )}
          pendingText={pendingText}
          hash={txHash}
        />
        <AutoColumn gap="20px">
          <DarkGrayCard>
            <BodySmall color={theme.palette.custom.textTertiary}>
              <b>Tip: </b>When you add liquidity, you will receive LP tokens representing your position.
              <span style={{ marginTop: 15 }}>These tokens automatically earn fees proportional to your share of the pool.Can be redeemed at any time</span>
            </BodySmall>
          </DarkGrayCard>
          {/* //Input Token */}
          <CurrencyInputPanel
            id="add-liquidity-input-tokena"
            value={formattedAmounts[Field.CURRENCY_A]}
            onUserInput={onFieldAInput}
            onMax={() => { }}//TODO: Add max button functionality, currently disabled
            onCurrencySelect={handleCurrencyASelect}
            showMaxButton={false}
            currency={currencies[Field.CURRENCY_A] ?? null}
            transparent
          // showCommonBases
          />
          <ColumnCenter>
            <Plus size="16" color={theme.palette.secondary.main} />
          </ColumnCenter>
          {/* //Output Token */}
          <CurrencyInputPanel
            id="add-liquidity-input-tokenb"
            value={formattedAmounts[Field.CURRENCY_B]}
            onUserInput={onFieldBInput}
            onMax={() => { }}
            onCurrencySelect={handleCurrencyBSelect}
            // onMax={() => {
            //   onFieldBInput(maxAmounts[Field.CURRENCY_B]?.toExact() ?? '')
            // }}
            showMaxButton={false}
            currency={currencies[Field.CURRENCY_B] ?? null}
          // showCommonBases
          />
          {!sorobanContext.address ? (

            <ButtonLight onClick={() => setConnectWalletModalOpen(true)}>
              <>Connect Wallet</>
            </ButtonLight>
          ) : (
            <AutoColumn gap="md">
              <ButtonError
                onClick={() => {
                  setShowConfirm(true)
                  // provideLiquidity()
                  console.log("pages/add: ButtonError onClick")
                }}
                disabled={false}
                error={false}
              >
                <ButtonText fontSize={20} fontWeight={600}>
                  Supply
                </ButtonText>
              </ButtonError>
            </AutoColumn>
          )}
        </AutoColumn>
      </PageWrapper>
    </>
  );
}<|MERGE_RESOLUTION|>--- conflicted
+++ resolved
@@ -147,16 +147,9 @@
     const desiredBScVal = bigNumberToI128(desired1BN);
 
     // Here we are implementint the slippage: which will be in the "0.5" format when is 0.5%
-<<<<<<< HEAD
-    // const factor = (BigNumber(100).minus(110)).dividedBy(100);
-    // const factor = (BigNumber(100).minus(userSlippage)).dividedBy(100);
-    // TODO: Solve after solving token orders
-    const factor = 10;
-=======
     let factor = (BigNumber(100).minus(userSlippage)).dividedBy(100);
     // TODO: Solve after solving token orders
     factor = BigNumber(10);
->>>>>>> 01045acd
 
     const min0BN = desired0BN.multipliedBy(factor).decimalPlaces(0); // we dont want to have decimals after applying the factor
     const min1BN = desired1BN.multipliedBy(factor).decimalPlaces(0);
