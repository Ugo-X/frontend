import { styled, useTheme } from '@mui/material';
import { useSorobanReact } from '@soroban-react/core';
import BigNumber from 'bignumber.js';
import { ButtonError, ButtonLight } from 'components/Buttons/Button';
import { DarkGrayCard } from 'components/Card';
import { AutoColumn, ColumnCenter } from 'components/Column';
import CurrencyInputPanel from 'components/CurrencyInputPanel';
import { BodySmall, ButtonText } from 'components/Text';
import TransactionConfirmationModal, {
  ConfirmationModalContent,
} from 'components/TransactionConfirmationModal';
import { AppContext } from 'contexts';
import { getCurrentTimePlusOneHour } from 'functions/getCurrentTimePlusOneHour';
import { formatTokenAmount } from 'helpers/format';
import { bigNumberToI128, bigNumberToU64 } from 'helpers/utils';
import { useToken } from 'hooks';
import { RouterMethod, useRouterCallback } from 'hooks/useRouterCallback';
import { TokenType } from 'interfaces';
import { useRouter } from 'next/router';
import { useCallback, useContext, useMemo, useState } from 'react';
import { Plus } from 'react-feather';
import * as SorobanClient from 'soroban-client';
import { Field } from 'state/mint/actions';
import { useDerivedMintInfo, useMintActionHandlers, useMintState } from 'state/mint/hooks';
import { opacify } from 'themes/utils';
import { AddRemoveTabs } from '../AddRemoveHeader';
import AddModalFooter from './AddModalFooter';
import AddModalHeader from './AddModalHeader';
import { useUserSlippageToleranceWithDefault } from 'state/user/hooks';
import { DEFAULT_SLIPPAGE_INPUT_VALUE } from 'components/Settings/MaxSlippageSettings';

export const PageWrapper = styled('main')`
  position: relative;
  background: ${({ theme }) => `linear-gradient(${theme.palette.customBackground.bg2}, ${
    theme.palette.customBackground.bg2
  }) padding-box,
              linear-gradient(150deg, rgba(136,102,221,1) 0%, rgba(${
                theme.palette.mode == 'dark' ? '33,29,50,1' : '255,255,255,1'
              }) 35%, rgba(${
                theme.palette.mode == 'dark' ? '33,29,50,1' : '255,255,255,1'
              }) 65%, rgba(136,102,221,1) 100%) border-box`};
  border: 1px solid transparent;
  border-radius: 16px;
  padding: 32px;
  padding-top: 12px;
  box-shadow: 0px 40px 120px 0px #f00bdd29;
  transition: transform 250ms ease;
  max-width: 480px;
  width: 100%;
  &:hover: {
    border: 1px solid ${({ theme }) => opacify(24, theme.palette.secondary.main)};
  }

  @media (max-width: ${({ theme }) => theme.breakpoints.values.md}px) {
    padding: 16px;
  }
`;

type TokensType = [string, string];

export default function AddLiquidityComponent() {
<<<<<<< HEAD
  const theme = useTheme();
  const userSlippage = useUserSlippageToleranceWithDefault(DEFAULT_SLIPPAGE_INPUT_VALUE);
  const { ConnectWalletModal } = useContext(AppContext);
=======

  const theme = useTheme()
  const userSlippage = useUserSlippageToleranceWithDefault(DEFAULT_SLIPPAGE_INPUT_VALUE)
  const { ConnectWalletModal } = useContext(AppContext)
>>>>>>> 6fb8717c
  const { isConnectWalletModalOpen, setConnectWalletModalOpen } = ConnectWalletModal;

  const router = useRouter();
  const { tokens } = router.query as { tokens: TokensType };

  const [currencyIdA, currencyIdB] = Array.isArray(tokens) ? tokens : ['', ''];

  const sorobanContext = useSorobanReact();

<<<<<<< HEAD
  // const [currencyA, setCurrencyA] = useState<TokenType | undefined>()
  // const [currencyB, setCurrencyB] = useState<TokenType | undefined>()

  const [amountOfLpTokensToReceive, setAmountOfLpTokensToReceive] = useState<string>('');
  // const [amountOfLpTokensToReceiveBN, setAmountOfLpTokensToReceiveBN] = useState<BigNumber>()
  const [totalShares, setTotalShares] = useState<string>('');

  // const navigate = useCallback((destination: any) => { router.push(destination) }, [router]
  // )
  // // console.log("pages/add, currencyA, currencyB", currencyA, currencyB)

  const baseCurrency = useToken(currencyIdA);
  const currencyB = useToken(currencyIdB);
=======
  const [amountOfLpTokensToReceive, setAmountOfLpTokensToReceive] = useState<string>("")
  const [totalShares, setTotalShares] = useState<string>("")

  const baseCurrency = useToken(currencyIdA)
  const currencyB = useToken(currencyIdB)
>>>>>>> 6fb8717c

  const derivedMintInfo = useDerivedMintInfo(baseCurrency ?? undefined, currencyB ?? undefined);
  const { dependentField, currencies, parsedAmounts, noLiquidity, pairAddress } = derivedMintInfo;
  // console.log("pages/add derivedMintInfo:", derivedMintInfo)
  // const isCreate = false

  const { onFieldAInput, onFieldBInput } = useMintActionHandlers(noLiquidity);

  const { independentField, typedValue, otherTypedValue } = useMintState();

  // // console.log("src/components/Add/index.tsx: independentField:", independentField)
  const formattedAmounts = useMemo(() => {
    return {
      [independentField]: typedValue,
      // [dependentField]: noLiquidity ? otherTypedValue : parsedAmounts[dependentField]?.value ?? '',
      [dependentField]: noLiquidity
        ? otherTypedValue
        : formatTokenAmount(parsedAmounts[dependentField]?.value ?? ''),
      // [dependentField]: otherTypedValue
    };
  }, [dependentField, independentField, noLiquidity, otherTypedValue, parsedAmounts, typedValue]);

  // // console.log("src/components/Add/index.tsx: formattedAmounts:", formattedAmounts)
  // // console.log("src/components/Add/index.tsx: formatTokenAmount(formattedAmounts[dependentField]):", formatTokenAmount(formattedAmounts[dependentField]))
  // // console.log("src/components/Add/index.tsx: parsedAmounts:", parsedAmounts)
  // // console.log("src/components/Add/index.tsx: noLiquidity:", noLiquidity)

  // // Modal and loading
  const [showConfirm, setShowConfirm] = useState<boolean>(false);
  const [attemptingTxn, setAttemptingTxn] = useState<boolean>(false); // clicked confirm
  const [txHash, setTxHash] = useState<string | undefined>(undefined); // clicked confirm

  const handleDismissConfirmation = useCallback(() => {
    setShowConfirm(false);
    // if there was a tx hash, we want to clear the input
    if (txHash) {
      onFieldAInput('');
    }
    setTxHash('');
    router.push('/liquidity');
  }, [onFieldAInput, router, txHash]);

  const routerCallback = useRouterCallback();

  const provideLiquidity = useCallback(() => {
    setAttemptingTxn(true);
    // TODO: check that amount0 corresponds to token0?
    //TODO: Check all of this, is working weird but using the router, withdraw is not working

    //   fn add_liquidity(
    //     e: Env,
    //     token_a: Address,
    //     token_b: Address,
    //     amount_a_desired: i128,
    //     amount_b_desired: i128,
    //     amount_a_min: i128,
    //     amount_b_min: i128,
    //     to: Address,
    //     deadline: u64,
    // ) -> (i128, i128, i128);

    // When providing liquidity for the first time, the independentField is the last the user type.
<<<<<<< HEAD

    const desired0BN = new BigNumber(formattedAmounts[independentField]).shiftedBy(7);
    const desired1BN = new BigNumber(formattedAmounts[dependentField]).shiftedBy(7);
=======
    let desired0BN: BigNumber;
    let desired1BN: BigNumber;

    if (independentField === Field.CURRENCY_A) {
      desired0BN = new BigNumber(formattedAmounts[independentField]).shiftedBy(7);
      desired1BN = new BigNumber(formattedAmounts[dependentField]).shiftedBy(7);
    } else {
      // if (independentField === Field.CURRENCY_B)
      desired0BN = new BigNumber(formattedAmounts[dependentField]).shiftedBy(7);
      desired1BN = new BigNumber(formattedAmounts[independentField]).shiftedBy(7);
    }
>>>>>>> 6fb8717c

    const desiredAScVal = bigNumberToI128(desired0BN);
    const desiredBScVal = bigNumberToI128(desired1BN);

    // Here we are implementint the slippage: which will be in the "0.5" format when is 0.5%
<<<<<<< HEAD
    const factor = BigNumber(100).minus(userSlippage).dividedBy(100);
=======
    let factor = (BigNumber(100).minus(userSlippage)).dividedBy(100);
    // TODO: Solve after solving token orders
    factor = BigNumber(10);
>>>>>>> 6fb8717c

    const min0BN = desired0BN.multipliedBy(factor).decimalPlaces(0); // we dont want to have decimals after applying the factor
    const min1BN = desired1BN.multipliedBy(factor).decimalPlaces(0);

    const minAScVal = bigNumberToI128(min0BN);
    const minBScVal = bigNumberToI128(min1BN);

    const args = [
      new SorobanClient.Address(baseCurrency?.address ?? '').toScVal(),
      new SorobanClient.Address(currencyB?.address ?? '').toScVal(),
      desiredAScVal,
      desiredBScVal,
      minAScVal,
      minBScVal,
<<<<<<< HEAD
      new SorobanClient.Address(sorobanContext.address ?? '').toScVal(),
      bigNumberToU64(BigNumber(getCurrentTimePlusOneHour())),
    ];

    routerCallback(RouterMethod.ADD_LIQUIDITY, args, true)
      .then((result) => {
        console.log('🚀 « result:', result);
        setAttemptingTxn(false);
        setTxHash(result as string);
      })
      .catch((error) => {
        console.log('🚀 « error:', error);
        setAttemptingTxn(false);
      });
  }, [
    formattedAmounts,
    independentField,
    dependentField,
    baseCurrency?.address,
    currencyB?.address,
    sorobanContext.address,
    routerCallback,
  ]);
=======
      new SorobanClient.Address(sorobanContext.address ?? "").toScVal(),
      bigNumberToU64(BigNumber(getCurrentTimePlusOneHour()))
    ]

    routerCallback(
      RouterMethod.ADD_LIQUIDITY,
      args,
      true
    ).then((result) => {
      console.log("🚀 « result:", result)
      setAttemptingTxn(false)
      setTxHash(result as unknown as string)
    }).catch((error) => {
      console.log("🚀 « error:", error)
      setAttemptingTxn(false)
    })

  }, [independentField, baseCurrency, currencyB, sorobanContext.address, routerCallback, formattedAmounts, dependentField])
>>>>>>> 6fb8717c

  const handleCurrencyASelect = useCallback(
    (currencyA: TokenType) => {
      const newCurrencyIdA = currencyA.address;
      if (currencyIdB === undefined) {
        router.push(`/liquidity/add/${newCurrencyIdA}`);
      } else {
        router.push(`/liquidity/add/${newCurrencyIdA}/${currencyIdB}`);
      }
    },
    [currencyIdB, router],
  );

  const handleCurrencyBSelect = useCallback(
    (currencyB: TokenType) => {
      const newCurrencyIdB = currencyB.address;
      if (currencyIdA === undefined) {
        router.push(`/liquidity/add/${newCurrencyIdB}`);
      } else {
        router.push(`/liquidity/add/${currencyIdA}/${newCurrencyIdB}`);
      }
    },
    [currencyIdA, router],
  );

  // const handleCurrencyBSelect = useCallback(
  //   (currencyBNew: Currency) => {
  //     const [idB, idA] = handleCurrencySelect(currencyBNew, currencyIdA)
  //     if (idA === undefined) {
  //       navigate(`/add/${idB}`)
  //     } else {
  //       navigate(`/add/${idA}/${idB}`)
  //     }
  //   },
  //   [handleCurrencySelect, currencyIdA, navigate]
  // )

  // // update currencies
  // useEffect(() => {
  //   if (currencyIdA || currencyIdA !== '') {
  //     getToken(sorobanContext, currencyIdA).then((token) => {
  //       // console.log("src/components/Add/index: get Token A called: ", token)
  //       setCurrencyA(token)
  //     })
  //   }
  //   if (currencyIdB || currencyIdB !== '') {
  //     getToken(sorobanContext, currencyIdB).then((token) => {
  //       // console.log("src/components/Add/index: get Token B called: ", token)
  //       setCurrencyB(token)
  //     })
  //   }

  // }, [currencyIdA, currencyIdB, sorobanContext])

  // // Get the LP token amount to receive
  // useEffect(() => {
  //   if (!pairAddress || !currencyA || !currencyB) return
  //   // LP tokens
  //   // We need to get which one is amount0
  //   reservesBNWithTokens(pairAddress, sorobanContext).then((reserves) => {
  //     if (!reserves.reserve0 || !reserves.reserve1 || !formattedAmounts.CURRENCY_A || !formattedAmounts.CURRENCY_B) return

  //     let amount0, amount1
  //     // Check if currencyA corresponds to token0 or token1
  //     if (currencyA.address === reserves.token0) {
  //       amount0 = new BigNumber(formattedAmounts.CURRENCY_A)
  //       amount1 = new BigNumber(formattedAmounts.CURRENCY_B)
  //     } else if (currencyA.address === reserves.token1) {
  //       amount0 = new BigNumber(formattedAmounts.CURRENCY_B)
  //       amount1 = new BigNumber(formattedAmounts.CURRENCY_A)
  //     } else {
  //       console.log("currencyA does not correspond to either token0 or token1");
  //       return
  //     }
  //     getLpTokensAmount(
  //       amount0,
  //       reserves.reserve0,
  //       amount1,
  //       reserves.reserve1,
  //       pairAddress,
  //       sorobanContext
  //     ).then((lpTokens) => {
  //       if (lpTokens === undefined) console.log("src/components/Add/index.tsx: lpTokens are undefined")
  //       else {
  //         setAmountOfLpTokensToReceive(lpTokens.toString())
  //         setAmountOfLpTokensToReceiveBN(lpTokens)
  //       }
  //     })
  //   })
  // }, [currencyA, currencyB, formattedAmounts, pairAddress, sorobanContext])

  // // Get share of Pool
  // useEffect(() => {
  //   if (!pairAddress || !amountOfLpTokensToReceiveBN) return
  //   getTotalShares(pairAddress, sorobanContext).then((totalSharesResult) => {
  //     if (typeof totalSharesResult === 'number' || typeof totalSharesResult === 'string') {
  //       const totalSharesBN = new BigNumber(totalSharesResult)
  //       const share = amountOfLpTokensToReceiveBN.multipliedBy(100).dividedBy(amountOfLpTokensToReceiveBN.plus(totalSharesBN.shiftedBy(-7)))
  //       setTotalShares(share.toString())
  //     } else {
  //       console.error("Invalid type for totalSharesResult", totalSharesResult);
  //     }
  //   })
  // }, [amountOfLpTokensToReceiveBN, pairAddress, sorobanContext])

  const pendingText = (
<<<<<<< HEAD
    <BodySmall>
      Adding {formatTokenAmount(parsedAmounts[Field.CURRENCY_A]?.value ?? '')}{' '}
      {baseCurrency?.symbol} and {formatTokenAmount(parsedAmounts[Field.CURRENCY_B]?.value ?? '')}{' '}
      {currencyB?.symbol}
    </BodySmall>
  );
=======
    <BodySmall>Adding {formatTokenAmount(parsedAmounts[Field.CURRENCY_A]?.value ?? "")} {baseCurrency?.symbol} and
      {' '}{formatTokenAmount(parsedAmounts[Field.CURRENCY_B]?.value ?? "")} {currencyB?.symbol}</BodySmall>
  )
>>>>>>> 6fb8717c

  return (
    <>
      <PageWrapper>
        <AddRemoveTabs
          creating={false}
          adding={true}
          autoSlippage={'DEFAULT_ADD_V2_SLIPPAGE_TOLERANCE'}
        />
        <TransactionConfirmationModal
          isOpen={showConfirm}
          onDismiss={handleDismissConfirmation}
          attemptingTxn={attemptingTxn}
          reviewContent={() => (
            <ConfirmationModalContent
              title={true ? <>You are creating a pool</> : <>You will receive</>}
              onDismiss={handleDismissConfirmation}
              topContent={() => AddModalHeader({ currencies, amountOfLpTokensToReceive })}
              bottomContent={() =>
                AddModalFooter({
                  currencies,
                  formattedAmounts,
                  totalShares,
                  onConfirm: provideLiquidity,
                })
              }
            />
          )}
          pendingText={pendingText}
          hash={txHash}
        />
        <AutoColumn gap="20px">
          <DarkGrayCard>
            <BodySmall color={theme.palette.custom.textTertiary}>
<<<<<<< HEAD
              <b>Tip: </b>When you add liquidity, you will receive LP tokens representing your
              position.
              <span style={{ marginTop: 15 }}>
                These tokens automatically earn fees proportional to your share of the pool.Can be
                redeemed at any time
              </span>
=======
              <b>Tip: </b>When you add liquidity, you will receive LP tokens representing your position.
              <span style={{ marginTop: 15 }}>These tokens automatically earn fees proportional to your share of the pool.Can be redeemed at any time</span>
>>>>>>> 6fb8717c
            </BodySmall>
          </DarkGrayCard>
          {/* //Input Token */}
          <CurrencyInputPanel
            id="add-liquidity-input-tokena"
            value={formattedAmounts[Field.CURRENCY_A]}
            onUserInput={onFieldAInput}
            onMax={() => {}} //TODO: Add max button functionality, currently disabled
            onCurrencySelect={handleCurrencyASelect}
            showMaxButton={false}
            currency={currencies[Field.CURRENCY_A] ?? null}
            transparent
          // showCommonBases
          />
          <ColumnCenter>
            <Plus size="16" color={theme.palette.secondary.main} />
          </ColumnCenter>
          {/* //Output Token */}
          <CurrencyInputPanel
            id="add-liquidity-input-tokenb"
            value={formattedAmounts[Field.CURRENCY_B]}
            onUserInput={onFieldBInput}
            onMax={() => {}}
            onCurrencySelect={handleCurrencyBSelect}
            // onMax={() => {
            //   onFieldBInput(maxAmounts[Field.CURRENCY_B]?.toExact() ?? '')
            // }}
            showMaxButton={false}
            currency={currencies[Field.CURRENCY_B] ?? null}
          // showCommonBases
          />
          {!sorobanContext.address ? (
            <ButtonLight onClick={() => setConnectWalletModalOpen(true)}>
              <>Connect Wallet</>
            </ButtonLight>
          ) : (
            <AutoColumn gap="md">
              <ButtonError
                onClick={() => {
                  setShowConfirm(true);
                  // provideLiquidity()
                  console.log('pages/add: ButtonError onClick');
                }}
                disabled={false}
                error={false}
              >
                <ButtonText fontSize={20} fontWeight={600}>
                  Supply
                </ButtonText>
              </ButtonError>
            </AutoColumn>
          )}
        </AutoColumn>
      </PageWrapper>
    </>
  );
}<|MERGE_RESOLUTION|>--- conflicted
+++ resolved
@@ -59,16 +59,11 @@
 type TokensType = [string, string];
 
 export default function AddLiquidityComponent() {
-<<<<<<< HEAD
-  const theme = useTheme();
-  const userSlippage = useUserSlippageToleranceWithDefault(DEFAULT_SLIPPAGE_INPUT_VALUE);
-  const { ConnectWalletModal } = useContext(AppContext);
-=======
+
 
   const theme = useTheme()
   const userSlippage = useUserSlippageToleranceWithDefault(DEFAULT_SLIPPAGE_INPUT_VALUE)
   const { ConnectWalletModal } = useContext(AppContext)
->>>>>>> 6fb8717c
   const { isConnectWalletModalOpen, setConnectWalletModalOpen } = ConnectWalletModal;
 
   const router = useRouter();
@@ -78,27 +73,12 @@
 
   const sorobanContext = useSorobanReact();
 
-<<<<<<< HEAD
-  // const [currencyA, setCurrencyA] = useState<TokenType | undefined>()
-  // const [currencyB, setCurrencyB] = useState<TokenType | undefined>()
-
-  const [amountOfLpTokensToReceive, setAmountOfLpTokensToReceive] = useState<string>('');
-  // const [amountOfLpTokensToReceiveBN, setAmountOfLpTokensToReceiveBN] = useState<BigNumber>()
-  const [totalShares, setTotalShares] = useState<string>('');
-
-  // const navigate = useCallback((destination: any) => { router.push(destination) }, [router]
-  // )
-  // // console.log("pages/add, currencyA, currencyB", currencyA, currencyB)
-
-  const baseCurrency = useToken(currencyIdA);
-  const currencyB = useToken(currencyIdB);
-=======
+
   const [amountOfLpTokensToReceive, setAmountOfLpTokensToReceive] = useState<string>("")
   const [totalShares, setTotalShares] = useState<string>("")
 
   const baseCurrency = useToken(currencyIdA)
   const currencyB = useToken(currencyIdB)
->>>>>>> 6fb8717c
 
   const derivedMintInfo = useDerivedMintInfo(baseCurrency ?? undefined, currencyB ?? undefined);
   const { dependentField, currencies, parsedAmounts, noLiquidity, pairAddress } = derivedMintInfo;
@@ -161,11 +141,6 @@
     // ) -> (i128, i128, i128);
 
     // When providing liquidity for the first time, the independentField is the last the user type.
-<<<<<<< HEAD
-
-    const desired0BN = new BigNumber(formattedAmounts[independentField]).shiftedBy(7);
-    const desired1BN = new BigNumber(formattedAmounts[dependentField]).shiftedBy(7);
-=======
     let desired0BN: BigNumber;
     let desired1BN: BigNumber;
 
@@ -177,19 +152,15 @@
       desired0BN = new BigNumber(formattedAmounts[dependentField]).shiftedBy(7);
       desired1BN = new BigNumber(formattedAmounts[independentField]).shiftedBy(7);
     }
->>>>>>> 6fb8717c
 
     const desiredAScVal = bigNumberToI128(desired0BN);
     const desiredBScVal = bigNumberToI128(desired1BN);
 
     // Here we are implementint the slippage: which will be in the "0.5" format when is 0.5%
-<<<<<<< HEAD
-    const factor = BigNumber(100).minus(userSlippage).dividedBy(100);
-=======
+
     let factor = (BigNumber(100).minus(userSlippage)).dividedBy(100);
     // TODO: Solve after solving token orders
     factor = BigNumber(10);
->>>>>>> 6fb8717c
 
     const min0BN = desired0BN.multipliedBy(factor).decimalPlaces(0); // we dont want to have decimals after applying the factor
     const min1BN = desired1BN.multipliedBy(factor).decimalPlaces(0);
@@ -204,31 +175,7 @@
       desiredBScVal,
       minAScVal,
       minBScVal,
-<<<<<<< HEAD
-      new SorobanClient.Address(sorobanContext.address ?? '').toScVal(),
-      bigNumberToU64(BigNumber(getCurrentTimePlusOneHour())),
-    ];
-
-    routerCallback(RouterMethod.ADD_LIQUIDITY, args, true)
-      .then((result) => {
-        console.log('🚀 « result:', result);
-        setAttemptingTxn(false);
-        setTxHash(result as string);
-      })
-      .catch((error) => {
-        console.log('🚀 « error:', error);
-        setAttemptingTxn(false);
-      });
-  }, [
-    formattedAmounts,
-    independentField,
-    dependentField,
-    baseCurrency?.address,
-    currencyB?.address,
-    sorobanContext.address,
-    routerCallback,
-  ]);
-=======
+
       new SorobanClient.Address(sorobanContext.address ?? "").toScVal(),
       bigNumberToU64(BigNumber(getCurrentTimePlusOneHour()))
     ]
@@ -247,7 +194,6 @@
     })
 
   }, [independentField, baseCurrency, currencyB, sorobanContext.address, routerCallback, formattedAmounts, dependentField])
->>>>>>> 6fb8717c
 
   const handleCurrencyASelect = useCallback(
     (currencyA: TokenType) => {
@@ -354,18 +300,9 @@
   // }, [amountOfLpTokensToReceiveBN, pairAddress, sorobanContext])
 
   const pendingText = (
-<<<<<<< HEAD
-    <BodySmall>
-      Adding {formatTokenAmount(parsedAmounts[Field.CURRENCY_A]?.value ?? '')}{' '}
-      {baseCurrency?.symbol} and {formatTokenAmount(parsedAmounts[Field.CURRENCY_B]?.value ?? '')}{' '}
-      {currencyB?.symbol}
-    </BodySmall>
-  );
-=======
     <BodySmall>Adding {formatTokenAmount(parsedAmounts[Field.CURRENCY_A]?.value ?? "")} {baseCurrency?.symbol} and
       {' '}{formatTokenAmount(parsedAmounts[Field.CURRENCY_B]?.value ?? "")} {currencyB?.symbol}</BodySmall>
   )
->>>>>>> 6fb8717c
 
   return (
     <>
@@ -400,17 +337,9 @@
         <AutoColumn gap="20px">
           <DarkGrayCard>
             <BodySmall color={theme.palette.custom.textTertiary}>
-<<<<<<< HEAD
-              <b>Tip: </b>When you add liquidity, you will receive LP tokens representing your
-              position.
-              <span style={{ marginTop: 15 }}>
-                These tokens automatically earn fees proportional to your share of the pool.Can be
-                redeemed at any time
-              </span>
-=======
+
               <b>Tip: </b>When you add liquidity, you will receive LP tokens representing your position.
               <span style={{ marginTop: 15 }}>These tokens automatically earn fees proportional to your share of the pool.Can be redeemed at any time</span>
->>>>>>> 6fb8717c
             </BodySmall>
           </DarkGrayCard>
           {/* //Input Token */}
