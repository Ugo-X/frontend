import { Button, Slider, styled, useTheme } from '@mui/material';
import { TxResponse } from '@soroban-react/contracts';
import { useSorobanReact } from '@soroban-react/core';
import BigNumber from 'bignumber.js';
import { ButtonError, ButtonLight, ButtonPrimary } from 'components/Buttons/Button';
import Column, { AutoColumn } from 'components/Column';
import CurrencyLogo from 'components/Logo/CurrencyLogo';
import DoubleCurrencyLogo from 'components/Logo/DoubleLogo';
import { RowBetween, RowFixed } from 'components/Row';
import { DEFAULT_SLIPPAGE_INPUT_VALUE } from 'components/Settings/MaxSlippageSettings';
import { BodySmall, ButtonText, SubHeaderSmall } from 'components/Text';
import TransactionConfirmationModal, {
  ConfirmationModalContent,
} from 'components/TransactionConfirmationModal';
import { AppContext } from 'contexts';
import { getCurrentTimePlusOneHour } from 'functions/getCurrentTimePlusOneHour';
import { getExpectedAmount } from 'functions/getExpectedAmount';
import { calculateLiquidityFees } from 'functions/getNetworkFees';
import { formatTokenAmount } from 'helpers/format';
import { bigNumberToI128, bigNumberToU64 } from 'helpers/utils';
import { useToken } from 'hooks/tokens/useToken';
import { RouterMethod, useRouterCallback } from 'hooks/useRouterCallback';
import { useRouter } from 'next/router';
import { useCallback, useContext, useEffect, useState } from 'react';
import { Plus } from 'react-feather';
import { Field } from 'state/burn/actions';
import { useBurnActionHandlers, useBurnState, useDerivedBurnInfo } from 'state/burn/hooks';
import { useUserSlippageToleranceWithDefault } from 'state/user/hooks';
import * as StellarSdk from 'stellar-sdk';
import { opacify } from 'themes/utils';
import { AddRemoveTabs } from '../AddRemoveHeader';
<<<<<<< HEAD
=======
import { DEFAULT_SLIPPAGE_INPUT_VALUE } from 'components/Settings/MaxSlippageSettings';
import { TxResponse } from '@soroban-react/contracts';
import { calculateLiquidityFees } from 'functions/getNetworkFees'; 
>>>>>>> f78ff9d6

export const PageWrapper = styled('main')`
  position: relative;
  background: ${({ theme }) => `linear-gradient(${theme.palette.customBackground.bg2}, ${
    theme.palette.customBackground.bg2
  }) padding-box,
              linear-gradient(150deg, rgba(136,102,221,1) 0%, rgba(${
                theme.palette.mode == 'dark' ? '33,29,50,1' : '255,255,255,1'
              }) 35%, rgba(${
                theme.palette.mode == 'dark' ? '33,29,50,1' : '255,255,255,1'
              }) 65%, rgba(136,102,221,1) 100%) border-box`};
  border: 1px solid transparent;
  border-radius: 16px;
  padding: 32px;
  padding-top: 12px;
  box-shadow: 0px 40px 120px 0px #f00bdd29;
  transition: transform 250ms ease;
  max-width: 480px;
  width: 100%;
  &:hover: {
    border: 1px solid ${({ theme }) => opacify(24, theme.palette.secondary.main)};
  }

  @media (max-width: ${({ theme }) => theme.breakpoints.values.md}px) {
    padding: 16px;
  }
`;

const StyledTokenName = styled('span')<{ active?: boolean }>`
  ${({ active }) => (active ? '  margin: 0 0.25rem 0 0.25rem;' : '  margin: 0 0.25rem 0 0.25rem;')}
  color: ${({ theme }) => theme.palette.custom.textPrimary};
  font-size: 20px;
`;

const Container = styled('div')<{ transparent?: boolean }>`
  border-radius: 16px;
  padding: 1.25rem;
  border: 1px solid ${({ theme }) => theme.palette.custom.textSecondary};
  background-color: ${({ theme, transparent }) =>
    transparent ? 'transparent' : theme.palette.customBackground.bg1};
  width: 100%;
`;

const CustomSlider = styled(Slider)({
  width: '100%',
  color: 'primary', // Change color as needed
  '& .MuiSlider-rail': {
    backgroundColor: '#E0E0E0', // Customize the track color
  },
  '& .MuiSlider-track': {
    backgroundColor: 'primary', // Customize the track color
  },
});

const CustomButton = styled(Button)({
  padding: '8px 16px', // Customize the padding
  backgroundColor: 'primary', // Customize the button background color
  color: 'white', // Customize the button text color
  '&:hover': {
    backgroundColor: 'primary', // Customize the hover background color
  },
});

type TokensType = [string, string];

export default function RemoveLiquidityComponent() {
  const theme = useTheme();
  const sorobanContext = useSorobanReact();
  const allowedSlippage = useUserSlippageToleranceWithDefault(DEFAULT_SLIPPAGE_INPUT_VALUE);

  // Connect wallet modal
  const { ConnectWalletModal } = useContext(AppContext);
  const { isConnectWalletModalOpen, setConnectWalletModalOpen } = ConnectWalletModal;

  // Getting tokens from pathname
  const router = useRouter();
  const { tokens } = router.query as { tokens: TokensType };
  const [currencyIdA, currencyIdB] = Array.isArray(tokens) ? tokens : ['', ''];

  const { token: currencyA } = useToken(currencyIdA);
  const { token: currencyB } = useToken(currencyIdB);

  // Burn State
  const { independentField, typedValue } = useBurnState();
  const { pair, parsedAmounts, error } = useDerivedBurnInfo(
    currencyA ?? undefined,
    currencyB ?? undefined,
  );
  const { onUserInput: _onUserInput } = useBurnActionHandlers();
  const isValid = !error;

  // wrapped onUserInput to clear signatures
  const onUserInput = useCallback(
    (field: Field, typedValue: string) => {
      return _onUserInput(field, typedValue);
    },
    [_onUserInput],
  );

  const liquidityPercentChange = useCallback(
    (event: Event | string, newValue: number | number[]) => {
      onUserInput(Field.LIQUIDITY_PERCENT, newValue.toString());
    },
    [onUserInput],
  );

  // // Modal and loading
  const [showConfirm, setShowConfirm] = useState<boolean>(false);
  const [attemptingTxn, setAttemptingTxn] = useState<boolean>(false); // clicked confirm
  const [txHash, setTxHash] = useState<string | undefined>(undefined); // clicked confirm

  const handleDismissConfirmation = useCallback(() => {
    setShowConfirm(false);
    // if there was a tx hash, we want to clear the input
    if (txHash) {
      onUserInput(Field.LIQUIDITY_PERCENT, '');
    }
    setTxHash(undefined);
    router.push('/liquidity');
  }, [onUserInput, router, txHash]);

  const handleButtonClick = (newValue: number) => {
    liquidityPercentChange('', newValue);
  };

  const [currencyAtoB, setCurrencyAtoB] = useState<string>();
  const [currencyBtoA, setCurrencyBtoA] = useState<string>();
  const [txError, setTxError] = useState<boolean>(false);

  const [networkFees, setNetworkFees] = useState<number>(0);

  useEffect(() => {
    getExpectedAmount(currencyA!, currencyB!, BigNumber(1).shiftedBy(7), sorobanContext).then(
      (resp) => {
        setCurrencyAtoB(formatTokenAmount(resp));
      },
    );
    getExpectedAmount(currencyB!, currencyA!, BigNumber(1).shiftedBy(7), sorobanContext).then(
      (resp) => {
        setCurrencyBtoA(formatTokenAmount(resp));
      },
    );
  }, [currencyA, currencyB, sorobanContext]);

  const pendingText = (
    <BodySmall>
      Removing {formatTokenAmount(parsedAmounts[Field.CURRENCY_A]?.value ?? '')} {currencyA?.code}{' '}
      and {formatTokenAmount(parsedAmounts[Field.CURRENCY_B]?.value ?? '')} {currencyB?.code}
    </BodySmall>
  );

  const routerCallback = useRouterCallback();

  const getArgs = useCallback(() => {
    const factor = BigNumber(100).minus(allowedSlippage).dividedBy(100);

    const desiredA = new BigNumber(parsedAmounts.CURRENCY_A?.value as string);
    const desiredB = new BigNumber(parsedAmounts.CURRENCY_B?.value as string);

    const minABN = desiredA.multipliedBy(factor).decimalPlaces(0);
    const minBBN = desiredB.multipliedBy(factor).decimalPlaces(0);
    const minAScVal = bigNumberToI128(minABN);
    const minBScVal = bigNumberToI128(minBBN);

    return [
      new StellarSdk.Address(currencyA?.contract as string).toScVal(),
      new StellarSdk.Address(currencyB?.contract as string).toScVal(),
      bigNumberToI128(parsedAmounts.LIQUIDITY as BigNumber),
      minAScVal,
      minBScVal,
      new StellarSdk.Address(sorobanContext.address as string).toScVal(),
      bigNumberToU64(BigNumber(getCurrentTimePlusOneHour())),
    ];
  }, [
    currencyA?.contract,
    currencyB?.contract,
    parsedAmounts.CURRENCY_A?.value,
    parsedAmounts.CURRENCY_B?.value,
    parsedAmounts.LIQUIDITY,
    sorobanContext.address,
    allowedSlippage,
  ]);

  const removeLiquidity = useCallback(() => {
    setAttemptingTxn(true);

    const args = getArgs();

    routerCallback(RouterMethod.REMOVE_LIQUIDITY, args, true)
      .then((result: TxResponse) => {
        setAttemptingTxn(false);
        setTxHash(result?.txHash);
      })
      .catch((error) => {
        setTxError(true);
        setAttemptingTxn(false);
      });
  }, [getArgs, routerCallback]);

  const getNetworkFees = async () => {
    let fees;
    try { 
      const args = getArgs();
      fees = await calculateLiquidityFees(sorobanContext, args, RouterMethod.REMOVE_LIQUIDITY);
      fees = Number(fees) / 10 ** 7;
    } catch (error) {
      console.error('Error fetching network fees:', error);
      fees =  0;
    }
  };

  const handleClickMainButton = async () => {
    const fee = await getNetworkFees();
    setNetworkFees(fee);
    setShowConfirm(true);
  };

  const modalHeader = () => {
    return (
      <AutoColumn gap="12px" style={{ marginTop: '20px' }}>
        <RowBetween align="flex-end">
          <BodySmall fontSize={18} fontWeight={535}>
            {formatTokenAmount(parsedAmounts[Field.CURRENCY_A]?.value ?? '')}
          </BodySmall>
          <RowFixed gap="4px">
            <CurrencyLogo currency={currencyA} size="24px" />
            <BodySmall fontSize={24} fontWeight={535} style={{ marginLeft: '10px' }}>
              {currencyA?.code}
            </BodySmall>
          </RowFixed>
        </RowBetween>
        <RowFixed>
          <Plus size="16" color={theme.palette.secondary.main} />
        </RowFixed>
        <RowBetween align="flex-end">
          <BodySmall fontSize={18} fontWeight={535}>
            {formatTokenAmount(parsedAmounts[Field.CURRENCY_B]?.value ?? '')}
          </BodySmall>
          <RowFixed gap="4px">
            <CurrencyLogo currency={currencyB} size="24px" />
            <BodySmall fontSize={24} fontWeight={535} style={{ marginLeft: '10px' }}>
              {currencyB?.code}
            </BodySmall>
          </RowFixed>
        </RowBetween>

        <BodySmall fontSize={12} textAlign="left" padding="12px 0 0 0">
          {/* TODO: AllowedSlippage*10??? how should we handle this? */}
          Output is estimated. If the price changes by more than {allowedSlippage}% your transaction
          will revert.
        </BodySmall>
      </AutoColumn>
    );
  };

  const modalBottom = () => {
    return (
      <>
        <RowBetween>
          <BodySmall fontWeight={535} fontSize={16} color={theme.palette.secondary.main}>
            {currencyA?.code}/{currencyB?.code} Burned
          </BodySmall>
          <RowFixed>
            <DoubleCurrencyLogo currency0={currencyA} currency1={currencyB} margin={true} />
            <BodySmall fontWeight={535} fontSize={16}>
              {formatTokenAmount(parsedAmounts[Field.LIQUIDITY] ?? '')}
            </BodySmall>
          </RowFixed>
        </RowBetween>
        <RowBetween>
          <BodySmall fontWeight={535} fontSize={16} color={theme.palette.secondary.main}>
            Network fees
          </BodySmall>
          <RowFixed>
            <BodySmall fontWeight={535} fontSize={16}>
              ~{networkFees} XLM
            </BodySmall>
          </RowFixed>
        </RowBetween>
        {pair && (
          <>
            <RowBetween>
              <BodySmall fontWeight={535} fontSize={16} color={theme.palette.secondary.main}>
                Price
              </BodySmall>
              <BodySmall fontWeight={535} fontSize={14}>
                1 {currencyA?.code} = {currencyAtoB ?? '-'} {currencyB?.code}
              </BodySmall>
            </RowBetween>
            <RowBetween>
              <div />
              <BodySmall fontWeight={535} fontSize={14}>
                1 {currencyB?.code} = {currencyBtoA ?? '-'} {currencyA?.code}
              </BodySmall>
            </RowBetween>
          </>
        )}
        <ButtonPrimary onClick={removeLiquidity}>Confirm</ButtonPrimary>
      </>
    );
  };

  return (
    <>
      <PageWrapper>
        <AddRemoveTabs
          creating={false}
          adding={false}
          autoSlippage={'DEFAULT_REMOVE_V2_SLIPPAGE_TOLERANCE'}
        />
        <TransactionConfirmationModal
          isOpen={showConfirm}
          onDismiss={handleDismissConfirmation}
          attemptingTxn={attemptingTxn}
          reviewContent={() => (
            <ConfirmationModalContent
              title="You will receive"
              onDismiss={handleDismissConfirmation}
              topContent={modalHeader}
              bottomContent={modalBottom}
            />
          )}
          pendingText={pendingText}
          hash={txHash}
          txError={txError}
        />
        <AutoColumn gap="8px">
          <Container transparent>
            {typedValue}%
            <CustomSlider
              aria-label="Percentage"
              value={Number(typedValue)}
              onChange={liquidityPercentChange}
            />
            <CustomButton onClick={() => handleButtonClick(25)}>25%</CustomButton>
            <CustomButton onClick={() => handleButtonClick(50)}>50%</CustomButton>
            <CustomButton onClick={() => handleButtonClick(75)}>75%</CustomButton>
            <CustomButton onClick={() => handleButtonClick(100)}>100%</CustomButton>
          </Container>
          <SubHeaderSmall>Receive</SubHeaderSmall>
          <Container>
            <RowFixed>
              <CurrencyLogo
                style={{ marginRight: '0.5rem' }}
                currency={currencyA ?? null}
                size="24px"
              />
              <StyledTokenName
                className="token-symbol-container"
                active={Boolean(currencyA && currencyA.code)}
              >
                {currencyA && currencyA.code && currencyA.code.length > 20
                  ? currencyA.code.slice(0, 4) +
                    '...' +
                    currencyA.code.slice(currencyA.code.length - 5, currencyA.code.length)
                  : currencyA?.code}
              </StyledTokenName>
              {formatTokenAmount(parsedAmounts[Field.CURRENCY_A]?.value ?? '')}
            </RowFixed>
            <RowFixed>
              <CurrencyLogo
                style={{ marginRight: '0.5rem' }}
                currency={currencyB ?? null}
                size="24px"
              />
              <StyledTokenName
                className="token-symbol-container"
                active={Boolean(currencyB && currencyB.code)}
              >
                {currencyB && currencyB.code && currencyB.code.length > 20
                  ? currencyB.code.slice(0, 4) +
                    '...' +
                    currencyB.code.slice(currencyB.code.length - 5, currencyB.code.length)
                  : currencyB?.code}
              </StyledTokenName>
              {formatTokenAmount(parsedAmounts[Field.CURRENCY_B]?.value ?? '')}
            </RowFixed>
          </Container>
          <SubHeaderSmall>Prices</SubHeaderSmall>
          <Container>
            <Column>
              <div>
                1 {currencyA?.code} = {currencyAtoB} {currencyB?.code}
              </div>
              <div>
                1 {currencyB?.code} = {currencyBtoA} {currencyA?.code}
              </div>
            </Column>
          </Container>
          Slippage Tolerance 0.5%
          {!sorobanContext.address ? (
            <ButtonLight onClick={() => setConnectWalletModalOpen(true)}>{error}</ButtonLight>
          ) : (
            <AutoColumn gap="md">
              <ButtonError onClick={handleClickMainButton} disabled={false} error={false}>
                <ButtonText fontSize={20} fontWeight={600}>
                  Remove
                </ButtonText>
              </ButtonError>
            </AutoColumn>
          )}
        </AutoColumn>
      </PageWrapper>
    </>
  );
}<|MERGE_RESOLUTION|>--- conflicted
+++ resolved
@@ -29,12 +29,6 @@
 import * as StellarSdk from 'stellar-sdk';
 import { opacify } from 'themes/utils';
 import { AddRemoveTabs } from '../AddRemoveHeader';
-<<<<<<< HEAD
-=======
-import { DEFAULT_SLIPPAGE_INPUT_VALUE } from 'components/Settings/MaxSlippageSettings';
-import { TxResponse } from '@soroban-react/contracts';
-import { calculateLiquidityFees } from 'functions/getNetworkFees'; 
->>>>>>> f78ff9d6
 
 export const PageWrapper = styled('main')`
   position: relative;
