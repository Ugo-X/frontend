--- conflicted
+++ resolved
@@ -1,8 +1,8 @@
-import { Box, Modal, useTheme, Typography, StepIcon } from '@mui/material';
+import { Box, Modal, Typography, useTheme } from '@mui/material';
 import { SubmittableExtrinsic } from '@polkadot/api/promise/types';
+import BigNumber from 'bignumber.js';
 import { useEffect, useMemo, useState } from 'react';
 import { AlertTriangle, Info } from 'react-feather';
-import BigNumber from 'bignumber.js';
 import { Asset } from 'stellar-sdk';
 
 import { nativePendulumToDecimal, nativeStellarToDecimal } from 'helpers/bridge/pendulum/spacewalk';
@@ -10,30 +10,30 @@
 import { useSpacewalkFees } from 'hooks/bridge/pendulum/useSpacewalkFees';
 import { UseBooleanReturnProps } from 'hooks/useBoolean';
 
-import { Stepper, Step, StepLabel, StepContent } from '@mui/material';
+import { Step, StepContent, StepLabel, Stepper } from '@mui/material';
+import { ButtonPrimary } from 'components/Buttons/Button';
 import { CloseButton } from 'components/Buttons/CloseButton';
-import { MouseoverTooltip } from 'components/Tooltip';
+import { AutoColumn } from 'components/Column';
+import CopyTxHash from 'components/CopyTxHash/CopyTxHash';
+import { DetailRowValue } from 'components/Liquidity/Add/AddModalFooter';
 import { Label } from 'components/Liquidity/Add/AddModalHeader';
-import { DetailRowValue } from 'components/Liquidity/Add/AddModalFooter';
-import { ButtonText, SubHeaderLarge, SubHeaderSmall } from 'components/Text';
-import { ButtonPrimary } from 'components/Buttons/Button';
-import { AutoColumn } from 'components/Column';
-import { ConfirmedIcon } from 'components/TransactionConfirmationModal/ModalStyles';
-import CopyTxHash from 'components/CopyTxHash/CopyTxHash';
-import { BridgeChains } from './BridgeComponent';
-import { ModalContentWrapper } from './BridgeSelector';
-import BridgeAssetItem from './BridgeAssetItem';
 import {
   AnimatedEntranceConfirmationIcon,
   LoadingIndicatorOverlay,
 } from 'components/Swap/PendingModalContent/Logos';
-import { 
+import { ButtonText, SubHeaderLarge, SubHeaderSmall } from 'components/Text';
+import { MouseoverTooltip } from 'components/Tooltip';
+import { ConfirmedIcon } from 'components/TransactionConfirmationModal/ModalStyles';
+import BridgeAssetItem from './BridgeAssetItem';
+import { BridgeChains } from './BridgeComponent';
+import { ModalContentWrapper } from './BridgeSelector';
+import {
   IssueStepsByKeys,
   RedeemStepsByKeys,
+  StepKeys,
+  StepType,
   StepsProps,
-  StepType,
-  allSteps,
-  StepKeys
+  allSteps
 } from './BridgeSteps';
 interface BridgeStepperProps {
   steps: any;
@@ -379,150 +379,9 @@
 
   return (
     <Modal open={confirmModal.value} onClose={onCloseConfirmModal}>
-<<<<<<< HEAD
-      <div>
-        {showPendingModal ? (
-          <ModalContentWrapper sx={{ p: 3 }} modalheight="350px">
-            <div>
-              <RowBetween>
-                <div />
-                <CloseButton onClick={onCloseConfirmModal} />
-              </RowBetween>
-
-              <Box textAlign="center">
-                {isSuccess ? (
-                  <AnimatedEntranceConfirmationIcon />
-                ) : isError ? (
-                  <AlertTriangle strokeWidth={1} color={theme.palette.error.main} size="56px" />
-                ) : (
-                  <ConfirmedIcon>
-                    <LoadingIndicatorOverlay />
-                  </ConfirmedIcon>
-                )}
-              </Box>
-
-              <AutoColumn gap="12px" sx={{ mt: 2 }} justify="center">
-                <SubHeaderLarge color="textPrimary" textAlign="center">
-                  {isSuccess
-                    ? 'Transaction completed'
-                    : isError
-                    ? 'Transaction failed'
-                    : 'Waiting for confirmation'}
-                </SubHeaderLarge>
-
-                <Box textAlign="center">
-                  <Box display="flex" gap={1}>
-                    <div> {Number(amount)}</div>
-                    <BridgeAssetItem
-                      asset={selectedAsset}
-                      chain={selectedChainFrom}
-                      flexDirection="row-reverse"
-                    />
-                    <div>to {Number(amount)} </div>
-                    <BridgeAssetItem
-                      asset={selectedAsset}
-                      chain={selectedChainTo}
-                      flexDirection="row-reverse"
-                    />
-                  </Box>
-                  <Typography variant="body2">
-                    From {selectedChainFrom} to {selectedChainTo}
-                  </Typography>
-                </Box>
-
-                {isSuccess ? null : isError && errorMessage ? (
-                  <Box>
-                    <SubHeaderSmall color="textSecondary" textAlign="center" marginBottom="12px">
-                      {errorMessage}
-                    </SubHeaderSmall>
-                    {tryAgain && tryAgain.show ? (
-                      <ButtonPrimary onClick={tryAgain.fn}>Try again</ButtonPrimary>
-                    ) : null}
-                  </Box>
-                ) : (
-                  <SubHeaderSmall color="textSecondary" textAlign="center" marginBottom="12px">
-                    Confirm this transaction in your wallet
-                  </SubHeaderSmall>
-                )}
-
-                {txHash && (
-                  <Box>
-                    <CopyTxHash txHash={txHash} />
-                  </Box>
-                )}
-              </AutoColumn>
-            </div>
-          </ModalContentWrapper>
-        ) : (
-          <ModalContentWrapper sx={{ p: 3 }} modalheight="450px">
-            <RowBetween>
-              <SubHeader>Confirm Bridge</SubHeader>
-              <CloseButton onClick={onCloseConfirmModal} />
-            </RowBetween>
-
-            <Box mt={3}>
-              <Typography variant="h6">From {selectedChainFrom}</Typography>
-
-              <Box display="flex" gap={1}>
-                <div> {amount}</div>
-                <BridgeAssetItem
-                  asset={selectedAsset}
-                  chain={selectedChainFrom}
-                  flexDirection="row-reverse"
-                />
-              </Box>
-            </Box>
-
-            <Box mt={3}>
-              <Typography variant="h6">To {selectedChainTo}</Typography>
-
-              <Box display="flex" gap={1}>
-                <div> {amount}</div>
-                <BridgeAssetItem
-                  asset={selectedAsset}
-                  chain={selectedChainTo}
-                  flexDirection="row-reverse"
-                />
-              </Box>
-            </Box>
-
-            <Box mt={3} pt={3} borderTop={(theme) => `1px solid ${theme.palette.divider}`}>
-              <Box display="flex" justifyContent="space-between" gap={1}>
-                <MouseoverTooltip
-                  title="Currently zero fee, transitioning to 0.1% per transaction soon."
-                  placement="top"
-                >
-                  <Box display="flex" alignItems="center" gap={1}>
-                    <Info size={14} color={theme.palette.text.secondary} />
-                    <Label>Bridge fee:</Label>
-                  </Box>
-                </MouseoverTooltip>
-
-                <DetailRowValue>
-                  {bridgeFee.toString()} {assetInfo.code}
-                </DetailRowValue>
-              </Box>
-              <Box display="flex" justifyContent="space-between" gap={1}>
-                <Label>Security deposit:</Label>
-                <DetailRowValue>{griefingCollateral.toString()} PEN</DetailRowValue>
-              </Box>
-              <Box display="flex" justifyContent="space-between" gap={1}>
-                <Label>Transaction fee:</Label>
-                <DetailRowValue>{txFee.toFixed(12)} PEN</DetailRowValue>
-              </Box>
-            </Box>
-
-            <ButtonPrimary sx={{ mt: 3 }} onClick={onClickConfirmButton}>
-              <ButtonText>Confirm</ButtonText>
-            </ButtonPrimary>
-          </ModalContentWrapper>
-        )}
-      </div>
-=======
       <ModalContentWrapper sx={{ p: 3 }} modalheight="auto">
         <BridgeStepper steps={steps} stepsData={stepsProps} activeStep={activeStep} />
       </ModalContentWrapper>
->>>>>>> 2237b392
     </Modal>
   );
 };
