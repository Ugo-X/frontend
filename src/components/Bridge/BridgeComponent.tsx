import { Box } from '@mui/material';
import { useInkathon } from '@scio-labs/use-inkathon';
import { useSorobanReact } from '@soroban-react/core';
import BigNumber from 'bignumber.js';
import CurrencyBalance from 'components/CurrencyInputPanel/CurrencyBalance';
import {
  Container,
  InputPanel,
  InputRow,
  StyledNumericalInput,
} from 'components/CurrencyInputPanel/SwapCurrencyInputPanel';
import { ArrowContainer, OutputSwapSection, SwapSection } from 'components/Swap/SwapComponent';
import { ArrowWrapper, SwapWrapper } from 'components/Swap/styleds';
import { nativeStellarToDecimal } from 'helpers/bridge/pendulum/spacewalk';
import useIssueHandler from 'hooks/bridge/pendulum/useIssueHandler';
import useRedeemHandler from 'hooks/bridge/pendulum/useRedeemHandler';
import useSpacewalkBalances from 'hooks/bridge/pendulum/useSpacewalkBalances';
import useSpacewalkBridge from 'hooks/bridge/pendulum/useSpacewalkBridge';
import { useSpacewalkFees } from 'hooks/bridge/pendulum/useSpacewalkFees';
import useBoolean from 'hooks/useBoolean';
import useGetMyBalances from 'hooks/useGetMyBalances';
import { useEffect, useMemo, useState } from 'react';
import { ArrowDown } from 'react-feather';
import { BridgeButton } from './BridgeButton';
import BridgeConfirmModal from './BridgeConfirmModal';
import BridgeDisclaimerDropdown from './BridgeDisclaimer';
import BridgeHeader from './BridgeHeader';
import BridgeSelector from './BridgeSelector';
import PendulumChainIcon from './ChainIcons/PendulumChainIcon';
import StellarChainIcon from './ChainIcons/StellarChainIcon';
import PolkadotCurrencyBalance from './PolkadotCurrencyBalance';

export enum BridgeChains {
  PENDULUM = 'Pendulum',
  STELLAR = 'Stellar',
}

const chains = [
  { name: BridgeChains.PENDULUM, icon: <PendulumChainIcon height="24px" width="24px" /> },
  { name: BridgeChains.STELLAR, icon: <StellarChainIcon height="24px" width="24px" /> },
];

const BridgeComponent = () => {
  const { activeChain } = useSorobanReact();

  const { isConnected } = useInkathon();

  const { getFees } = useSpacewalkFees();

  const fees = getFees();

  const confirmModal = useBoolean();

  const { balances: spacewalkBalances, isLoading, mutate } = useSpacewalkBalances();

  const { tokenBalancesResponse, availableNativeBalance, isLoading: isLoadingMyBalances } = useGetMyBalances();

  const [selectedChainFrom, setSelectedChainFrom] = useState<BridgeChains | null>(null);
  const [selectedChainTo, setSelectedChainTo] = useState<BridgeChains | null>(null);

  const [amount, setAmount] = useState<string>('0');

  const { wrappedAssets, selectedAsset, setSelectedAsset, selectedVault, selectedVaultExtended } =
    useSpacewalkBridge();

  const issue = useIssueHandler({
    amount,
    selectedAsset,
    selectedVault,
  });

  const redeem = useRedeemHandler({
    amount,
    selectedAsset,
    selectedVault,
  });

  const onClickSwitchArrow = () => {
    const tempSelectedChainFrom = selectedChainFrom;
    setSelectedChainFrom(selectedChainTo);
    setSelectedChainTo(tempSelectedChainFrom);
  };

  const onClickConfirmButton = () => {
    if (selectedChainFrom === BridgeChains.PENDULUM) {
      redeem.handler();
    } else {
      issue.handler();
    }
  };

  const hasInsufficientLiquidity = () => {
    if (selectedChainFrom === BridgeChains.PENDULUM) {
      const reedemableTokens = selectedVaultExtended?.redeemableTokens ?? 0;

      if (Number(amount) > Number(reedemableTokens)) {
        return true;
      }
    }

    return false;
  };

  const hasInsufficientBalance = () => {
    const isInvalidBridgeAmount = Boolean(amount > (fromAssetBalance ?? 0));

    return isInvalidBridgeAmount;
  };

  const shouldDisableBridgeButton = () => {
    const noSelecteds = !selectedChainFrom || !selectedChainTo || !selectedAsset;

    const noValues = !Number(amount);

    const isInvalidBridgeAmount = hasInsufficientBalance();

    const insufficientLiquidity = hasInsufficientLiquidity();

    const shouldDisable =
      isConnected && (noSelecteds || noValues || isInvalidBridgeAmount || insufficientLiquidity);

    return shouldDisable;
  };

  const getBridgeButtonText = () => {
    const isInvalidBridgeAmount = hasInsufficientBalance();

    const insufficientLiquidity = hasInsufficientLiquidity();

    if (isInvalidBridgeAmount) {
      return 'Insufficient balance';
    }

    if (insufficientLiquidity) {
      return 'Insufficient liquidity';
    }
  };

  const onCloseConfirmModal = () => {
    confirmModal.setFalse();
    issue.resetStates();
    redeem.resetStates();
  };

  const getModalStatus = () => {
    const isPending = issue.isLoading || redeem.isLoading;
    const isSuccess = issue.txSuccess || redeem.txSuccess;
    const isError = issue.txError || redeem.txError;
    const txHash = issue.txHash || redeem.txHash;

    const showPendingModal = isPending || isSuccess || isError;

    return { isPending, isSuccess, isError, txHash, showPendingModal };
  };

  const getStellarBalance = () => {
    let stellarBalance =
      tokenBalancesResponse?.balances?.find(
        (b) =>
          activeChain?.networkPassphrase &&
          b?.contract === selectedAsset?.contractId(activeChain.networkPassphrase),
      )?.balance || '0';

    if (selectedAsset?.code === "XLM") stellarBalance = availableNativeBalance()
    
    return stellarBalance;
  };

  const getSpacewalkBalance = () => {
    const spacewalkAssetBalance = spacewalkBalances?.find((balance) => {
      return balance.asset === selectedAsset?.code;
    });

    return spacewalkAssetBalance?.balance;
  };

  const getFromAssetBalance = () => {
    const fromAssetBalance =
      selectedChainFrom === 'Stellar' ? getStellarBalance() : getSpacewalkBalance();

    return fromAssetBalance;
  };

  const modalStatus = getModalStatus();

  const fromAssetBalance = getFromAssetBalance();

  const endAmount = useMemo(() => {
    return (
      Number(amount) -
        Number(
          nativeStellarToDecimal(
            new BigNumber(amount).multipliedBy(
              selectedChainFrom === 'Stellar' ? fees.issueFee : fees.redeemFee,
            ),
          ),
        ) || 0
    );
  }, [amount, fees.issueFee, fees.redeemFee, selectedChainFrom]);

  //Auto select the other chain when the user selects one
  useEffect(() => {
    if (selectedChainFrom === BridgeChains.PENDULUM && selectedChainTo !== BridgeChains.STELLAR) {
      setSelectedChainTo(BridgeChains.STELLAR);
    }

    if (selectedChainFrom === BridgeChains.STELLAR && selectedChainTo !== BridgeChains.PENDULUM) {
      setSelectedChainTo(BridgeChains.PENDULUM);
    }

    if (selectedChainTo === BridgeChains.PENDULUM && selectedChainFrom !== BridgeChains.STELLAR) {
      setSelectedChainFrom(BridgeChains.STELLAR);
    }

    if (selectedChainTo === BridgeChains.STELLAR && selectedChainFrom !== BridgeChains.PENDULUM) {
      setSelectedChainFrom(BridgeChains.PENDULUM);
    }
  }, [selectedChainFrom, selectedChainTo]);

  return (
    <>
      <BridgeConfirmModal
        amount={amount}
        confirmModal={confirmModal}
        isError={modalStatus.isError}
        isPending={modalStatus.isPending}
        isSuccess={modalStatus.isSuccess}
        onClickConfirmButton={onClickConfirmButton}
        onCloseConfirmModal={onCloseConfirmModal}
        selectedAsset={selectedAsset}
        selectedChainFrom={selectedChainFrom}
        selectedChainTo={selectedChainTo}
        showPendingModal={modalStatus.showPendingModal}
        txHash={modalStatus.txHash}
        errorMessage={issue.errorMessage || redeem.errorMessage}
        extrinsic={issue.extrinsic ?? redeem.extrinsic}
        tryAgain={issue.tryAgain}
      />

      <SwapWrapper>
        <BridgeHeader />
        <SwapSection>
          <InputPanel>
            <Container hideInput={false} sx={{ height: 85 }}>
              <div>From {selectedChainFrom}</div>
              <InputRow>
                <BridgeSelector
                  modalTitle="Bridge from"
                  chains={chains}
                  disabledChains={[selectedChainTo]}
                  selectedChain={selectedChainFrom}
                  setSelectedChain={setSelectedChainFrom}
                  selectedAsset={selectedAsset}
                  setSelectedAsset={setSelectedAsset}
                  assets={wrappedAssets ?? []}
                  disabled={!isConnected}
                />
                <StyledNumericalInput
                  className="token-amount-input"
                  value={amount}
                  onUserInput={(value) => setAmount(value)}
                />
              </InputRow>
              {selectedChainFrom === 'Stellar' ? (
                <CurrencyBalance
                  contract={selectedAsset?.contractId(activeChain?.networkPassphrase ?? '') ?? ''}
                  onMax={(value) => setAmount(value)}
                  hideBalance={false}
                  showMaxButton={true}
                />
              ) : (
                <PolkadotCurrencyBalance
                  balances={spacewalkBalances ? spacewalkBalances : undefined}
                  selectedAsset={selectedAsset ? selectedAsset : undefined}
                  onMax={(value) => setAmount(value)}
                  isLoading={isLoading}
<<<<<<< HEAD
                  hideBalance={!selectedAsset ? true : false}
                  showMaxButton={selectedAsset ? true : false}
=======
                  hideBalance={!selectedAsset}
                  showMaxButton={Boolean(selectedAsset)}
>>>>>>> fa043afb
                />
              )}
            </Container>
          </InputPanel>
        </SwapSection>

        <ArrowWrapper clickable={true} onClick={onClickSwitchArrow}>
          <ArrowContainer>
            <ArrowDown size="16" color={'#000000'} />
          </ArrowContainer>
        </ArrowWrapper>

        <OutputSwapSection>
          <InputPanel>
            <Container hideInput={false} sx={{ height: 85 }}>
              <div>To {selectedChainTo}</div>
              <InputRow>
                <BridgeSelector
                  modalTitle="Bridge to"
                  chains={chains}
                  selectedChain={selectedChainTo}
                  setSelectedChain={setSelectedChainTo}
                  selectedAsset={selectedAsset}
                  setSelectedAsset={setSelectedAsset}
                  assets={wrappedAssets ?? []}
                  disabled={!isConnected}
                  disabledChains={[selectedChainFrom]}
                />
                <StyledNumericalInput
                  className="token-amount-input"
                  value={endAmount}
                  onUserInput={(value) => setAmount(value)}
                />
              </InputRow>
            </Container>
          </InputPanel>
        </OutputSwapSection>
        <Box mt={2} display={'flex'} sx={{ flexDirection: 'column', gap: 2 }}>
          <BridgeButton
            text={getBridgeButtonText()}
            isLoading={modalStatus.isPending}
            callback={confirmModal.setTrue}
            disabled={shouldDisableBridgeButton()}
          />
          <BridgeDisclaimerDropdown />
        </Box>
      </SwapWrapper>
    </>
  );
};

export default BridgeComponent;<|MERGE_RESOLUTION|>--- conflicted
+++ resolved
@@ -53,7 +53,11 @@
 
   const { balances: spacewalkBalances, isLoading, mutate } = useSpacewalkBalances();
 
-  const { tokenBalancesResponse, availableNativeBalance, isLoading: isLoadingMyBalances } = useGetMyBalances();
+  const {
+    tokenBalancesResponse,
+    availableNativeBalance,
+    isLoading: isLoadingMyBalances,
+  } = useGetMyBalances();
 
   const [selectedChainFrom, setSelectedChainFrom] = useState<BridgeChains | null>(null);
   const [selectedChainTo, setSelectedChainTo] = useState<BridgeChains | null>(null);
@@ -161,8 +165,8 @@
           b?.contract === selectedAsset?.contractId(activeChain.networkPassphrase),
       )?.balance || '0';
 
-    if (selectedAsset?.code === "XLM") stellarBalance = availableNativeBalance()
-    
+    if (selectedAsset?.code === 'XLM') stellarBalance = availableNativeBalance();
+
     return stellarBalance;
   };
 
@@ -274,13 +278,8 @@
                   selectedAsset={selectedAsset ? selectedAsset : undefined}
                   onMax={(value) => setAmount(value)}
                   isLoading={isLoading}
-<<<<<<< HEAD
-                  hideBalance={!selectedAsset ? true : false}
-                  showMaxButton={selectedAsset ? true : false}
-=======
                   hideBalance={!selectedAsset}
                   showMaxButton={Boolean(selectedAsset)}
->>>>>>> fa043afb
                 />
               )}
             </Container>
