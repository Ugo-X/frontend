--- conflicted
+++ resolved
@@ -5,15 +5,7 @@
 import { Checkbox } from "@mui/material";
 import BigNumber from "bignumber.js";
 import { PairBalance } from "./PairBalance";
-<<<<<<< HEAD
-import { SwapButton } from "./Buttons/SwapButton";
-import getExpectedAmount, { getPriceImpact } from "../functions/getExpectedAmount";
-import { AllowanceButton } from "./Buttons/AllowanceButton";
-=======
-import { SwapButton } from "./buttons/SwapButton";
 import getExpectedAmount, { getPriceImpact } from "../functions/fromExactInputGetExpectedOutput";
-import { AllowanceButton } from "./buttons/AllowanceButton";
->>>>>>> 763f4b30
 import { TokenType } from "../interfaces";
 import { useAllowance } from "../hooks/useAllowance";
 import { useSlipaggeFactor } from "../hooks/useSlippageFactor";
@@ -21,6 +13,7 @@
 import { useTokenBalances, useTokens } from "../hooks";
 import { formatAmount, scvalToBigNumber } from "../helpers/utils";
 import { useMemo } from "react";
+import { SwapButton } from "./Buttons/SwapButton";
 
 
 
