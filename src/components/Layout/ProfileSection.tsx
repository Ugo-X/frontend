--- conflicted
+++ resolved
@@ -116,30 +116,17 @@
       fontFamily: 'Inter',
       fontWeight: 600,
       lineHeight: '140%',
-<<<<<<< HEAD
-      padding: '0px'
-=======
-      padding: 0,
->>>>>>> 605b0014
+      padding: '0px',
     },
     ':hover': {
       backgroundColor: '#8866DD',
     },
-<<<<<<< HEAD
-    '.MuiChip-action-icon':{
-      position: 'absolute',
-      marginLeft: '2px',
-      marginTop: '2px',
-    }
-  }
-=======
     '.MuiChip-action-icon': {
       position: 'relative',
       top: isSmall ? '7px' : '5px',
       left: '5px',
     },
   };
->>>>>>> 605b0014
   return (
     <>
       {chains ? (
@@ -207,14 +194,6 @@
 
   return (
     <>
-<<<<<<< HEAD
-      {/*   {activeChain && chains && activeConnector?.id == 'xbull' && address ?
-        <HeaderChip label={[activeChain?.name, <ArrowDropDownSharp key={'action-icon'} className='MuiChip-action-icon'/>]} isSmall={isMobile} chains={chains}/>
-      :
-        <HeaderChip label={activeChain?.name} isSmall={isMobile}/>
-      } */}
-      <HeaderChip label={[activeChain?.name, <ArrowDropDownSharp key={'action-icon'} className='MuiChip-action-icon' />]} isSmall={isMobile} chains={chains} />
-=======
       {activeChain && chains && activeConnector?.id == 'xbull' && address ? (
         <HeaderChip
           label={[
@@ -227,7 +206,6 @@
       ) : (
         <HeaderChip label={activeChain?.name} isSmall={isMobile} />
       )}
->>>>>>> 605b0014
     </>
   );
 };
@@ -260,11 +238,6 @@
           isSmall={isMobile}
           canDisconnect
         />
-<<<<<<< HEAD
-      ):(
-          <WalletButton style={{ whiteSpace: 'nowrap', overflow: 'hidden', textOverflow: 'ellipsis', borderRadius: '16px', height: 56, }} />
-      ))} 
-=======
       ) : (
         <WalletButton
           style={{
@@ -275,7 +248,6 @@
           }}
         />
       )}
->>>>>>> 605b0014
     </Box>
   );
 }