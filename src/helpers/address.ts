export function isAddress(value: string): string | false {
  if (value?.length === 56) {
    try {
      return value?.match(/^[A-Z0-9]{56}$/) ? value : false;
    } catch {
      return false;
    }
<<<<<<< HEAD
  } else {
    return false;
  }
}

export function isPolkadotAdress(value: string): string | false {
  if (value.length === 48) {
=======
  } else if (value?.length == 48) {
>>>>>>> c4395e3b
    try {
      return value?.match(/^[A-Za-z0-9]{48}$/) ? value : false;
    } catch {
      return false;
    }
  } else {
    return false;
  }
}

export function shortenAddress(address: string, chars = 4): string {
  if (!address) return '';
  let parsed = isAddress(address);
  if (!parsed) {
    const isPolkadot = isPolkadotAdress(address);
    if (!isPolkadot) {
      throw Error(`Invalid 'address' parameter '${address}'.`);
    } else {
      parsed = isPolkadot;
      return `${parsed.substring(0, chars)}...${parsed.substring(48 - chars)}`;
    }
  }
  return `${parsed.substring(0, chars)}...${parsed.substring(56 - chars)}`;  
}

export function isValidSymbol(code: string): boolean {
  return /^[A-Za-z0-9]{2,}$/.test(code);
}

export function isClassicStellarAssetFormat(value: string): boolean {
  if (!value) return false;
  const parts = value.split(':');
  if (parts.length !== 2) {
    return false;
  }

  const [assetCode, issuer] = parts;
  const toReturn = isValidSymbol(assetCode) && isAddress(issuer) !== false
  return toReturn;
}

//Receives the name of the token must be SYMBOL:ISSUER
export function getClassicStellarAsset(value: string) {
  if (!value) return false;
  const parts = value.split(':');
  if (parts.length !== 2) {
    return false;
  }

  const [assetCode, issuer] = parts;

  if (!isAddress(issuer)) return false;

  return {
    assetCode,
    issuer,
    asset: `${assetCode}:${issuer}`,
  };
}<|MERGE_RESOLUTION|>--- conflicted
+++ resolved
@@ -5,17 +5,13 @@
     } catch {
       return false;
     }
-<<<<<<< HEAD
   } else {
     return false;
   }
 }
 
 export function isPolkadotAdress(value: string): string | false {
-  if (value.length === 48) {
-=======
-  } else if (value?.length == 48) {
->>>>>>> c4395e3b
+  if (value?.length === 48) {
     try {
       return value?.match(/^[A-Za-z0-9]{48}$/) ? value : false;
     } catch {
