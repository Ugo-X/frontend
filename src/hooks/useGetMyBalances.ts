import { SorobanContextType, useSorobanReact } from '@soroban-react/core';
import BigNumber from 'bignumber.js';
import { TokenType } from 'interfaces';
import { useCallback } from 'react';
import { BASE_FEE } from 'stellar-sdk';
import useSWRImmutable from 'swr/immutable';
import { useAllTokens } from './tokens/useAllTokens';
import { tokenBalances } from './useBalances';
import useGetSubentryCount from './useGetSubentryCount';
import useHorizonLoadAccount from './useHorizonLoadAccount';
import { AccountResponse } from '@stellar/stellar-sdk/lib/horizon';

interface FetchBalancesProps {
  address?: string;
  tokens: TokenType[];
  sorobanContext: SorobanContextType;
  account: AccountResponse | undefined;
}

const fetchBalances = async ({ address, tokens, sorobanContext, account }: FetchBalancesProps) => {
  if (!address || !tokens || !sorobanContext || !account) return null;

  const response = await tokenBalances(address, tokens, sorobanContext, account, true);

  return response;
};

function calculateAvailableBalance(
  balance?: string | number | BigNumber | null,
  networkFees?: string | number | BigNumber | null,
  subentryCount?: number,
): BigNumber {
  if (!balance) return BigNumber(0);
  const baseBalance = new BigNumber(balance).shiftedBy(-7);
  const adjustment = new BigNumber(networkFees ?? Number(BigNumber(BASE_FEE).shiftedBy(-7)))
    .plus(1)
    .plus(new BigNumber(subentryCount ?? 0).multipliedBy(0.5));
  return BigNumber.max(new BigNumber(0), baseBalance.minus(adjustment)).decimalPlaces(7);
}

const useGetMyBalances = () => {
  const sorobanContext = useSorobanReact();

  const { address } = sorobanContext;
  const { tokens, isLoading: isLoadingTokens } = useAllTokens();
  const { subentryCount, nativeBalance, isLoading: isSubentryLoading } = useGetSubentryCount();

<<<<<<< HEAD
  const { account, refetchAccount } = useHorizonLoadAccount();
=======
  const { account, mutate: refetchAccount } = useHorizonLoadAccount();
>>>>>>> c98cb7e4

  const {
    data,
    isLoading,
    mutate: refetchBalances,
    error,
  } = useSWRImmutable(
    address && account && tokens.length > 0
      ? ['balance', address, tokens, sorobanContext, account, tokens.length]
      : null,
    ([key, address, tokens, sorobanContext, account]) =>
      fetchBalances({ address, tokens, sorobanContext, account }),
  );
  const refreshBalances = useCallback(() => {
    if (address && account && tokens.length > 0) {
      refetchAccount();
      mutate();
    }
  }, [address, account, tokens, mutate]);

  const availableNativeBalance = useCallback(
    (networkFees?: string | number | BigNumber | null) =>
      calculateAvailableBalance(nativeBalance, networkFees, subentryCount),
    [nativeBalance, subentryCount],
  );

  const refresh = async () => {
    await refetchAccount();
    await refetchBalances();
  };

  return {
    sorobanContext,
    tokens,
    tokenBalancesResponse: data,
    availableNativeBalance,
    isError: error,
    isLoading: isLoading || isLoadingTokens || isSubentryLoading,
<<<<<<< HEAD
    refetch: refreshBalances,
=======
    refetch: refresh,
>>>>>>> c98cb7e4
  };
};

export default useGetMyBalances;<|MERGE_RESOLUTION|>--- conflicted
+++ resolved
@@ -1,4 +1,5 @@
 import { SorobanContextType, useSorobanReact } from '@soroban-react/core';
+import { AccountResponse } from '@stellar/stellar-sdk/lib/horizon';
 import BigNumber from 'bignumber.js';
 import { TokenType } from 'interfaces';
 import { useCallback } from 'react';
@@ -8,7 +9,6 @@
 import { tokenBalances } from './useBalances';
 import useGetSubentryCount from './useGetSubentryCount';
 import useHorizonLoadAccount from './useHorizonLoadAccount';
-import { AccountResponse } from '@stellar/stellar-sdk/lib/horizon';
 
 interface FetchBalancesProps {
   address?: string;
@@ -45,11 +45,7 @@
   const { tokens, isLoading: isLoadingTokens } = useAllTokens();
   const { subentryCount, nativeBalance, isLoading: isSubentryLoading } = useGetSubentryCount();
 
-<<<<<<< HEAD
-  const { account, refetchAccount } = useHorizonLoadAccount();
-=======
   const { account, mutate: refetchAccount } = useHorizonLoadAccount();
->>>>>>> c98cb7e4
 
   const {
     data,
@@ -66,9 +62,8 @@
   const refreshBalances = useCallback(() => {
     if (address && account && tokens.length > 0) {
       refetchAccount();
-      mutate();
     }
-  }, [address, account, tokens, mutate]);
+  }, [address, account, tokens.length, refetchAccount]);
 
   const availableNativeBalance = useCallback(
     (networkFees?: string | number | BigNumber | null) =>
@@ -88,11 +83,7 @@
     availableNativeBalance,
     isError: error,
     isLoading: isLoading || isLoadingTokens || isSubentryLoading,
-<<<<<<< HEAD
-    refetch: refreshBalances,
-=======
     refetch: refresh,
->>>>>>> c98cb7e4
   };
 };
 
