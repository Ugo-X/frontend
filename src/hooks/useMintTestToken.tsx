--- conflicted
+++ resolved
@@ -63,12 +63,7 @@
             reconnectAfterTx: false,
           })) as StellarSdk.SorobanRpc.Api.GetTransactionResponse;
 
-<<<<<<< HEAD
           if (result.status !== StellarSdk.SorobanRpc.Api.GetTransactionStatus.SUCCESS) throw result;
-=======
-          if (result.status !== StellarSdk.SorobanRpc.Api.GetTransactionStatus.SUCCESS)
-            throw result;
->>>>>>> 8cfd5923
 
           totalMinted++;
           onTokenMintedSuccess?.(token);
