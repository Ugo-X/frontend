<<<<<<< HEAD
import { calculateSwapFees } from 'functions/getNetworkFees';
import { InterfaceTrade, PlatformType } from 'state/routing/types';
=======
>>>>>>> 605b0014
import { SorobanContextType, useSorobanReact } from '@soroban-react/core';
import { xlmTokenList } from 'constants/xlmToken';
import { useRouterSDK } from 'functions/generateRoute';
import { calculateSwapFees } from 'functions/getNetworkFees';
import { TokenType } from 'interfaces';
<<<<<<< HEAD
import { xlmTokenList } from 'constants/xlmToken';
=======
>>>>>>> 605b0014
import { TradeType } from 'soroswap-router-sdk';
import { InterfaceTrade } from 'state/routing/types';
import useSWRImmutable from 'swr/immutable';

type Currencies = {
  INPUT?: TokenType | null | undefined;
  OUTPUT?: TokenType | null | undefined;
};

const fetchNetworkFees = async (
  trade: InterfaceTrade | undefined,
  sorobanContext: SorobanContextType,
) => {
  if (!trade || !sorobanContext) return 0;
  const fees = await calculateSwapFees(sorobanContext, trade);
  return fees ? Number(fees) / 10 ** 7 : 0;
};

const useSwapNetworkFees = (trade: InterfaceTrade | undefined, currencies: Currencies) => {
  const sorobanContext = useSorobanReact();

  const { generateRoute } = useRouterSDK();

  const isFirstTokenXLMAndHasSecondTokenSelected = () => {
    const currencyA = currencies.INPUT;
    const currencyB = currencies.OUTPUT;

    if (!currencyA || !currencyB) return false;

    const chainId = sorobanContext.activeChain?.id;

    const xlmTokenContract = xlmTokenList.find((tList) => tList.network === chainId)?.assets?.[0]
      ?.contract;

    const isXLMFirst = currencyA?.contract === xlmTokenContract;

    const hasSecondToken = !!currencyB?.contract;

    return isXLMFirst && hasSecondToken;
  };

  const buildTradeWithOneXlmAsInput = async (): Promise<InterfaceTrade | undefined> => {
    const valueOfOne = '10000000';

    const currencyA = {currency: currencies.INPUT! as TokenType, value: '0'};
    const currencyB = currencies.OUTPUT;

    if (!currencyA || !currencyB) return undefined;

    const result = await generateRoute({
      amountAsset: currencyA,
      quoteAsset: currencyB,
      amount: valueOfOne,
      tradeType: TradeType.EXACT_INPUT,
    });
    if (!result) return undefined;

    const outputAmount = result?.trade.amountOutMin || '0';

    const trade: InterfaceTrade = {
      inputAmount: {
        value: valueOfOne,
        currency: currencyA.currency!,
      },
      outputAmount: {
        value: outputAmount,
        currency: currencyB,
      },
      path: result?.trade.path,
      tradeType: TradeType.EXACT_INPUT,
      platform: result.platform
    };

    return trade;
  };

  const output = useSWRImmutable(
    isFirstTokenXLMAndHasSecondTokenSelected() ? ['output-of-one-xlm', currencies] : null,
    () => buildTradeWithOneXlmAsInput(),
  );

  const tradeToBeUsed = output.data || trade;

  const { data, error, isLoading, mutate } = useSWRImmutable(
    tradeToBeUsed ? ['swap-network-fees', sorobanContext, tradeToBeUsed] : null,
    ([key, sorobanContext]) => fetchNetworkFees(tradeToBeUsed, sorobanContext),
  );

  return { networkFees: data || 0, isLoading, isError: error, mutate };
};

export default useSwapNetworkFees;<|MERGE_RESOLUTION|>--- conflicted
+++ resolved
@@ -1,19 +1,10 @@
-<<<<<<< HEAD
 import { calculateSwapFees } from 'functions/getNetworkFees';
-import { InterfaceTrade, PlatformType } from 'state/routing/types';
-=======
->>>>>>> 605b0014
+import { InterfaceTrade } from 'state/routing/types';
 import { SorobanContextType, useSorobanReact } from '@soroban-react/core';
 import { xlmTokenList } from 'constants/xlmToken';
 import { useRouterSDK } from 'functions/generateRoute';
-import { calculateSwapFees } from 'functions/getNetworkFees';
 import { TokenType } from 'interfaces';
-<<<<<<< HEAD
-import { xlmTokenList } from 'constants/xlmToken';
-=======
->>>>>>> 605b0014
 import { TradeType } from 'soroswap-router-sdk';
-import { InterfaceTrade } from 'state/routing/types';
 import useSWRImmutable from 'swr/immutable';
 
 type Currencies = {
@@ -56,7 +47,7 @@
   const buildTradeWithOneXlmAsInput = async (): Promise<InterfaceTrade | undefined> => {
     const valueOfOne = '10000000';
 
-    const currencyA = {currency: currencies.INPUT! as TokenType, value: '0'};
+    const currencyA = { currency: currencies.INPUT! as TokenType, value: '0' };
     const currencyB = currencies.OUTPUT;
 
     if (!currencyA || !currencyB) return undefined;
@@ -82,7 +73,7 @@
       },
       path: result?.trade.path,
       tradeType: TradeType.EXACT_INPUT,
-      platform: result.platform
+      platform: result.platform,
     };
 
     return trade;
