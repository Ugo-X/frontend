--- conflicted
+++ resolved
@@ -29,10 +29,6 @@
     pairAddress = SorobanClient.Address.fromScVal(
       pairAddress_scval.result,
     ).toString();
-<<<<<<< HEAD
-    console.log("🚀 ~ file: usePairContactAddress.tsx:32 ~ pairAdress:", pairAddress)
-=======
->>>>>>> 14e59590
     
   } else return undefined;
   
