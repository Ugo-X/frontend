--- conflicted
+++ resolved
@@ -1,20 +1,3 @@
-<<<<<<< HEAD
-import { useSorobanReact } from "@soroban-react/core";
-import BigNumber from "bignumber.js";
-import { AppContext, SnackbarIconType } from "contexts";
-import { getCurrentTimePlusOneHour } from "functions/getCurrentTimePlusOneHour";
-import { sendNotification } from "functions/sendNotification";
-import { formatTokenAmount } from "helpers/format";
-import { bigNumberToI128, bigNumberToU64 } from "helpers/utils";
-import { useCallback, useContext } from "react";
-import * as SorobanClient from "soroban-client";
-import { InterfaceTrade, TradeType } from "state/routing/types";
-import { RouterMethod, useRouterCallback } from "./useRouterCallback";
-import { useUserSlippageToleranceWithDefault } from "state/user/hooks";
-import { DEFAULT_SLIPPAGE_INPUT_VALUE } from "components/Settings/MaxSlippageSettings"
-
-
-=======
 import { useSorobanReact } from '@soroban-react/core';
 import BigNumber from 'bignumber.js';
 import { AppContext, SnackbarIconType } from 'contexts';
@@ -27,7 +10,8 @@
 import { InterfaceTrade, TradeType } from 'state/routing/types';
 import { RouterMethod, useRouterCallback } from './useRouterCallback';
 import { scValToJs } from 'helpers/convert';
->>>>>>> 2cb5c8cd
+import { useUserSlippageToleranceWithDefault } from "state/user/hooks";
+import { DEFAULT_SLIPPAGE_INPUT_VALUE } from "components/Settings/MaxSlippageSettings"
 
 // Returns a function that will execute a swap, if the parameters are all valid
 // and the user has approved the slippage adjusted input amount for the trade
@@ -37,28 +21,17 @@
   // allowedSlippage: Percent, // in bips
   // permitSignature: PermitSignature | undefined
 ) {
-<<<<<<< HEAD
-  const { SnackbarContext } = useContext(AppContext)
-  const sorobanContext = useSorobanReact()
-  const { activeChain, address } = sorobanContext
-  const routerCallback = useRouterCallback()
-  const allowedSlippage = useUserSlippageToleranceWithDefault(DEFAULT_SLIPPAGE_INPUT_VALUE)
-  
-  return useCallback(async () => {
-    console.log("Trying out the TRADE")
-    if (!trade) throw new Error('missing trade')
-    if (!address || !activeChain) throw new Error('wallet must be connected to swap')
-=======
   const { SnackbarContext } = useContext(AppContext);
   const sorobanContext = useSorobanReact();
   const { activeChain, address } = sorobanContext;
   const routerCallback = useRouterCallback();
+  const allowedSlippage = useUserSlippageToleranceWithDefault(DEFAULT_SLIPPAGE_INPUT_VALUE)
+
 
   const doSwap = async () => {
     console.log('Trying out the TRADE');
     if (!trade) throw new Error('missing trade');
     if (!address || !activeChain) throw new Error('wallet must be connected to swap');
->>>>>>> 2cb5c8cd
 
     //Checks which method in the router to use
     const routerMethod =
@@ -66,12 +39,13 @@
         ? RouterMethod.SWAP_EXACT_IN
         : RouterMethod.SWAP_EXACT_OUT;
 
-<<<<<<< HEAD
 
     const factorLess = (BigNumber(100).minus(allowedSlippage)).dividedBy(100);
     const factorMore = (BigNumber(100).plus(allowedSlippage)).dividedBy(100);
 
-    const amount0 = routerMethod === RouterMethod.SWAP_EXACT_IN ? BigNumber(trade.inputAmount?.value as string) : BigNumber(trade.outputAmount?.value as string)
+    const amount0 = routerMethod === RouterMethod.SWAP_EXACT_IN ? 
+      BigNumber(trade.inputAmount?.value as string) 
+      : BigNumber(trade.outputAmount?.value as string)
     const amount1 = routerMethod === RouterMethod.SWAP_EXACT_IN ? 
         BigNumber(trade.outputAmount?.value as string).multipliedBy(factorLess).decimalPlaces(0) : 
         BigNumber(trade.inputAmount?.value as string).multipliedBy(factorMore).decimalPlaces(0)  
@@ -113,27 +87,7 @@
     const amount1ScVal = bigNumberToI128(amount1)
 
    
-=======
-    // TODO, this is just temporal, when implementing the Router we'll calculate this better
-    //(12-10-2023) Amounts that are too large will fail with a panic exit, this will depend on the amounts in the liquidity pool
-    //Thats why we are incrementing the inputAmount by 50% so it doesnt fail, this should be fixed when we implement the router
-    // const amountInBigNumber = BigNumber(trade.inputAmount?.value || 0).multipliedBy(1.5)
-    // const amountInScVal = bigNumberToI128(amountInBigNumber);
-    // const amountOutBigNumber = BigNumber(trade.outputAmount?.value || 0)
 
-    // const amountOutScVal = bigNumberToI128(amountOutBigNumber);
-
-    const amount0 =
-      routerMethod === RouterMethod.SWAP_EXACT_IN
-        ? BigNumber(trade.inputAmount?.value as string).multipliedBy(1.5)
-        : BigNumber(trade.outputAmount?.value as string).multipliedBy(1.5);
-    const amount1 =
-      routerMethod === RouterMethod.SWAP_EXACT_IN
-        ? BigNumber(trade.outputAmount?.value as string)
-        : BigNumber(trade.inputAmount?.value as string);
-
-    const amount0ScVal = bigNumberToI128(amount0);
-    const amount1ScVal = bigNumberToI128(amount1);
     //   fn swap_exact_tokens_for_tokens(
     //     e: Env,
     //     amount_in: i128,
@@ -151,7 +105,6 @@
     //     to: Address,
     //     deadline: u64,
     // ) -> Vec<i128>;
->>>>>>> 2cb5c8cd
     const pathAddresses = [
       new SorobanClient.Address(trade.inputAmount?.currency.address as string),
       new SorobanClient.Address(trade.outputAmount?.currency.address as string),
@@ -160,36 +113,9 @@
     const pathScVal = SorobanClient.nativeToScVal(pathAddresses)
 
     const args = [
-<<<<<<< HEAD
-      amount0ScVal, //amount_in or amount_out
-      amount1ScVal, // amount_out_min or amount_in_max
-      pathScVal, // path
-      new SorobanClient.Address(address!).toScVal(), // to
-      bigNumberToU64(BigNumber(getCurrentTimePlusOneHour())) // deadline
-    ]
-    
-    routerCallback(
-      routerMethod,
-      args,
-      true
-    ).then((result) => {
-      console.log("🚀 « result:", result)
-      
-      //TODO: Investigate result xdr to get swapped amount and hash, there is a warmHash, is it this one?
-      const notificationMessage = `${formatTokenAmount(trade?.inputAmount?.value ?? "0")} ${trade?.inputAmount?.currency.symbol} for ${formatTokenAmount(trade?.outputAmount?.value ?? "0")} ${trade?.outputAmount?.currency.symbol}`
-      sendNotification(notificationMessage, 'Swapped', SnackbarIconType.SWAP, SnackbarContext)
-      
-      return result
-    }).catch((error) => {
-      console.log("🚀 « error:", error)
-      return error
-    })
-
-  }, [SnackbarContext, activeChain, address, routerCallback, trade])
-=======
       amount0ScVal,
       amount1ScVal,
-      SorobanClient.nativeToScVal(pathAddresses),
+      pathScVal, // path
       new SorobanClient.Address(address!).toScVal(),
       bigNumberToU64(BigNumber(getCurrentTimePlusOneHour())),
     ];
@@ -224,5 +150,4 @@
   };
 
   return doSwap;
->>>>>>> 2cb5c8cd
 }