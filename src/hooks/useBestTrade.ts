import { useRouterSDK } from 'functions/generateRoute';
import { CurrencyAmount, TokenType } from 'interfaces';
import { useEffect, useMemo, useState } from 'react';
import { TradeType as SdkTradeType } from 'soroswap-router-sdk';
import { InterfaceTrade, QuoteState, TradeState, TradeType, TransactionType } from 'state/routing/types';
import useSWR from 'swr';
import {Asset} from '@stellar/stellar-sdk'
import { SorobanContextType } from '@soroban-react/core';
import BigNumber from 'bignumber.js';
import { ServerApi } from '@stellar/stellar-sdk/lib/horizon';

const TRADE_NOT_FOUND = {
  state: TradeState.NO_ROUTE_FOUND,
  trade: undefined,
} as const;
const TRADE_LOADING = { state: TradeState.LOADING, trade: undefined } as const;

const getClassicAsset = (currency: TokenType) => {
  if (!currency) return
  if (currency?.code === 'XLM') {
    const nativeAsset = Asset.native()
    return nativeAsset
  }
  if (!currency.issuer) {
    throw new Error(`Can't convert ${currency.code} to stellar classic asset`)
  }
  const asset = new Asset(currency.code, currency.issuer)
  return asset
}

const getAmount = (amount: string) => {
  return new BigNumber(amount).dividedBy(10000000).toString()
}

const parseHorizonResult = (payload: ServerApi.PaymentPathRecord, tradeType: TradeType) =>{
<<<<<<< HEAD
  
=======
  console.log('🔴🔴Object', payload)
>>>>>>> 80edd55b
  const currecnyIn: TokenType = payload.source_asset_type == 'native' ? {
    code: 'XLM',
    contract: '',
  } : {
    code: payload.source_asset_code,
    issuer: payload.source_asset_issuer,
    contract: `${payload.source_asset_code}:${payload.source_asset_issuer}`
  }
<<<<<<< HEAD

=======
>>>>>>> 80edd55b
  const currencyOut: TokenType = payload.destination_asset_type == 'native' ? {
    code: 'XLM',
    contract: '',
  } :  {
    code: payload.destination_asset_code,
    issuer: payload.destination_asset_issuer,
    contract: `${payload.destination_asset_code}:${payload.destination_asset_issuer}`
  }
<<<<<<< HEAD

=======
>>>>>>> 80edd55b
  const inputAmount: CurrencyAmount = {
    currency: currecnyIn,
    value: new BigNumber(payload.source_amount).multipliedBy(10000000).toString()
  }
<<<<<<< HEAD

=======
>>>>>>> 80edd55b
  const outputAmount: CurrencyAmount = {
    currency: currencyOut,
    value: new BigNumber(payload.destination_amount).multipliedBy(10000000).toString()
  }
<<<<<<< HEAD

  const path = [currecnyIn, ...payload.path, currencyOut]

=======
  const path = [currecnyIn, ...payload.path, currencyOut]
>>>>>>> 80edd55b
  const parsedResult = {
    inputAmount: inputAmount,
    outputAmount: outputAmount,
    tradeType: tradeType,
    path: path,
    priceImpact: undefined,
    transctionType: TransactionType.STELLAR_CLASSIC,
  }
<<<<<<< HEAD
  
=======
>>>>>>> 80edd55b
  return parsedResult
} 

function getHorizonBestPath(
  payload: any,
  sorobanContext: SorobanContextType
) {
  if (!payload.assetFrom || !payload.assetTo || !payload.amount || !sorobanContext) {
    return;
  }

  const { serverHorizon, activeChain } = sorobanContext;
  if (!serverHorizon || !activeChain) {
    console.log('no serverHorizon or activeChain');
  }

  const args = {
    assetFrom: getClassicAsset(payload.assetFrom),
    assetTo: getClassicAsset(payload.assetTo),
    amount: getAmount(payload.amount)
  };

  if (payload.tradeType === TradeType.EXACT_INPUT) {
    try {
      const send = serverHorizon?.strictSendPaths(
        args.assetFrom!,
        args?.amount,
        [args.assetTo!]
      ).call().then((res) => {
        return res.records;
      });
      return send?.then(res => {
        return res.reduce((maxObj, obj) => {
          console.log(maxObj)
          if (obj.destination_amount > maxObj.destination_amount) {
            return obj;
          } else {
            return maxObj;
          }
        });
      });
    } catch (error) {
      console.log(error);
    }
  }

  if (payload.tradeType === TradeType.EXACT_OUTPUT) {
    try {
      const receive = serverHorizon?.strictReceivePaths(
        [args.assetFrom!],
        args.assetTo!,
        args?.amount,
      ).call().then((res) => {
        return res.records;
      });

      return receive?.then(res => {
        return res.reduce((maxObj, obj) => {
          if (obj.destination_amount > maxObj.destination_amount) {
            return obj;
          } else {
            return maxObj;
          }
        });
      });
    } catch (error) {
      console.log(error);
    }
  }
}

/**
 * Returns the best v2+v3 trade for a desired swap.
 * @param tradeType whether the swap is an exact in/out
 * @param amountSpecified the exact amount to swap in/out
 * @param otherCurrency the desired output/payment currency
 */
export function useBestTrade(
  sorobanContext: SorobanContextType,
  tradeType: TradeType,
  amountSpecified?: CurrencyAmount,
  otherCurrency?: TokenType,
  account?: string,
): {
  state: TradeState;
  trade?: InterfaceTrade;
  resetRouterSdkCache: () => void;
} {
  const { generateRoute, resetRouterSdkCache, maxHops } = useRouterSDK();
  /**
   * Custom hook that fetches the best trade based on the specified amount and trade type.
   *
   * @param {object} amountSpecified - The specified amount for the trade.
   * @param {object} otherCurrency - The other currency involved in the trade.
   * @param {number} maxHops - The maximum number of hops allowed for the trade.
   * @returns {object} - The data, isLoading, and isValidating values from the SWR hook.
   */
<<<<<<< HEAD
  const horizonPayload = {
=======
  const payload = {
>>>>>>> 80edd55b
    assetFrom: amountSpecified?.currency,
    assetTo: otherCurrency,
    amount: amountSpecified?.value,
    tradeType: tradeType,
  }
  const [horizonPath, setHorizonPath] = useState<any>('')
  const [soroswapPath, setSoroswapPath] = useState<any>('')

  const calculatePaths = async () => {
    if(!amountSpecified || !otherCurrency) return;
<<<<<<< HEAD
    await getHorizonBestPath(horizonPayload, sorobanContext)?.then(res=>{
=======
    await getHorizonBestPath(payload, sorobanContext)?.then(res=>{
>>>>>>> 80edd55b
      const parsedResult = parseHorizonResult(res, tradeType)
      setHorizonPath(parsedResult);
    })
    await generateRoute({ 
      amountTokenAddress: amountSpecified?.currency?.contract!, 
      quoteTokenAddress: otherCurrency?.contract!, 
      amount: amountSpecified?.value!, 
      tradeType: tradeType === TradeType.EXACT_INPUT ? SdkTradeType.EXACT_INPUT : SdkTradeType.EXACT_OUTPUT })?.then(res=>{
      const updatedResult = {
        ...res,
        transactionType: TransactionType.SOROBAN
      };
      setSoroswapPath(updatedResult);
      })
  }
<<<<<<< HEAD

  const chooseBestPath = () => {
    if(!horizonPath || !soroswapPath) return;
    if(horizonPath.destination_amount > soroswapPath.trade.amountOutMin) {
      return horizonPath
    } else {
      return soroswapPath
    }
  }

  useEffect(() => {
    calculatePaths()
  }, [amountSpecified, otherCurrency, tradeType])

  useEffect(() => {
    if(!amountSpecified || !otherCurrency) return;
    const bestPath = chooseBestPath()
    console.log(bestPath)
    console.log('🔵', horizonPath)
  }, [horizonPath, soroswapPath])


=======

  const chooseBestPath = () => {
    if(!horizonPath || !soroswapPath) return;
    if(horizonPath.destination_amount > soroswapPath.trade.amountOutMin) {
      return horizonPath
    } else {
      return soroswapPath
    }
  }

  useEffect(() => {
    calculatePaths()
  }, [amountSpecified, otherCurrency, tradeType])

  useEffect(() => {
    if(!amountSpecified || !otherCurrency) return;
    const bestPath = chooseBestPath()
    console.log(bestPath)
    console.log('🔵', horizonPath)
  }, [horizonPath, soroswapPath])


>>>>>>> 80edd55b
  // Fetch or save the route in cache
  const {
    data,
    isLoading: isLoadingSWR,
    isValidating,
  } = useSWR(
    amountSpecified && otherCurrency
      ? [
          amountSpecified.currency.contract,
          otherCurrency.contract,
          tradeType,
          amountSpecified.value,
          maxHops,
        ]
      : null,
    ([amountTokenAddress, quoteTokenAddress, tradeType, amount, maxHops]) =>
      generateRoute({
        amountTokenAddress,
        quoteTokenAddress,
        amount,
        tradeType:
          tradeType === TradeType.EXACT_INPUT
            ? SdkTradeType.EXACT_INPUT
            : SdkTradeType.EXACT_OUTPUT,
      }),
    {
      revalidateIfStale: true,
      revalidateOnFocus: true,
      refreshInterval: 0,
    },
  );
  const isLoading = isLoadingSWR || isValidating;

  //Define the input and output currency based on the trade type
  const [currencyIn, currencyOut]: [TokenType | undefined, TokenType | undefined] = useMemo(
    () =>
      tradeType === TradeType.EXACT_INPUT
        ? [amountSpecified?.currency, otherCurrency]
        : [otherCurrency, amountSpecified?.currency],
    [amountSpecified, otherCurrency, tradeType],
  );

  const [expectedAmount, setExpectedAmount] = useState<string>('0');
  const [inputAmount, setInputAmount] = useState<CurrencyAmount | undefined>();
  const [outputAmount, setOutputAmount] = useState<CurrencyAmount | undefined>();

  useEffect(() => {
    if (!data || !currencyIn || !currencyOut) return;

    if (tradeType === TradeType.EXACT_INPUT) {
      const result = data.trade as {
        amountIn: string;
        amountOutMin: string;
        path: string[];
      };

      setInputAmount({
        value: result?.amountIn,
        currency: currencyIn,
      });

      setOutputAmount({
        value: result?.amountOutMin,
        currency: currencyOut,
      });

      setExpectedAmount(result?.amountOutMin);
    }

    if (tradeType === TradeType.EXACT_OUTPUT) {
      const result = data.trade as {
        amountInMax: string;
        amountOut: string;
        path: string[];
      };

      setInputAmount({
        value: result?.amountInMax,
        currency: currencyIn,
      });

      setOutputAmount({
        value: result?.amountOut,
        currency: currencyOut,
      });

      setExpectedAmount(result?.amountInMax);
    }
  }, [data, currencyIn, currencyOut, tradeType]);

  // Create the trade object
  const trade: InterfaceTrade = useMemo(() => {
    return {
      inputAmount,
      outputAmount,
      expectedAmount, // //isNaN(expectedAmount) ? 0 : expectedAmount,
      path: data?.trade.path,
      tradeType: tradeType,
      rawRoute: data,
      priceImpact: data?.priceImpact,
      transctionType: TransactionType.SOROBAN,
    };
  }, [expectedAmount, inputAmount, outputAmount, tradeType, data]);
  console.log(trade)
  /*
  If the pairAddress or the trades chenges, we upgrade the tradeResult
  trade can change by changing the amounts, as well as the independent value
  */
  const tradeResult = useMemo(() => {
    // Trade is correctly updated depending on the user change (input token / amount, etc...)
    const state = data ? QuoteState.SUCCESS : QuoteState.NOT_FOUND;

    const myTradeResult = { state: state, trade: trade };
    return myTradeResult;
  }, [data, trade]); //should get the pair address and quotes

  const skipFetch: boolean = false;

  const bestTrade = useMemo(() => {
    if (skipFetch && amountSpecified && otherCurrency) {
      // If we don't want to fetch new trades, but have valid inputs, return the stale trade.
      return { state: TradeState.STALE, trade: trade, resetRouterSdkCache };
    } else if (!amountSpecified || (amountSpecified && !otherCurrency)) {
      return {
        state: TradeState.INVALID,
        trade: undefined,
        resetRouterSdkCache,
      };
    } else if (isLoading) {
      return {
        state: TradeState.LOADING,
        trade: undefined,
        resetRouterSdkCache,
      };
    } else if (tradeResult?.state === QuoteState.NOT_FOUND) {
      return {
        state: TradeState.NO_ROUTE_FOUND,
        trade: undefined,
        resetRouterSdkCache,
      };
    } else {
      return {
        state: TradeState.VALID, //isCurrent ? TradeState.VALID : TradeState.LOADING,
        trade: tradeResult.trade,
        resetRouterSdkCache,
      };
    }
  }, [
    skipFetch,
    amountSpecified,
    otherCurrency,
    tradeResult,
    trade,
    isLoading,
    resetRouterSdkCache,
  ]);

  return bestTrade;
}<|MERGE_RESOLUTION|>--- conflicted
+++ resolved
@@ -33,11 +33,7 @@
 }
 
 const parseHorizonResult = (payload: ServerApi.PaymentPathRecord, tradeType: TradeType) =>{
-<<<<<<< HEAD
-  
-=======
   console.log('🔴🔴Object', payload)
->>>>>>> 80edd55b
   const currecnyIn: TokenType = payload.source_asset_type == 'native' ? {
     code: 'XLM',
     contract: '',
@@ -46,10 +42,6 @@
     issuer: payload.source_asset_issuer,
     contract: `${payload.source_asset_code}:${payload.source_asset_issuer}`
   }
-<<<<<<< HEAD
-
-=======
->>>>>>> 80edd55b
   const currencyOut: TokenType = payload.destination_asset_type == 'native' ? {
     code: 'XLM',
     contract: '',
@@ -58,29 +50,15 @@
     issuer: payload.destination_asset_issuer,
     contract: `${payload.destination_asset_code}:${payload.destination_asset_issuer}`
   }
-<<<<<<< HEAD
-
-=======
->>>>>>> 80edd55b
   const inputAmount: CurrencyAmount = {
     currency: currecnyIn,
     value: new BigNumber(payload.source_amount).multipliedBy(10000000).toString()
   }
-<<<<<<< HEAD
-
-=======
->>>>>>> 80edd55b
   const outputAmount: CurrencyAmount = {
     currency: currencyOut,
     value: new BigNumber(payload.destination_amount).multipliedBy(10000000).toString()
   }
-<<<<<<< HEAD
-
   const path = [currecnyIn, ...payload.path, currencyOut]
-
-=======
-  const path = [currecnyIn, ...payload.path, currencyOut]
->>>>>>> 80edd55b
   const parsedResult = {
     inputAmount: inputAmount,
     outputAmount: outputAmount,
@@ -89,10 +67,6 @@
     priceImpact: undefined,
     transctionType: TransactionType.STELLAR_CLASSIC,
   }
-<<<<<<< HEAD
-  
-=======
->>>>>>> 80edd55b
   return parsedResult
 } 
 
@@ -190,11 +164,7 @@
    * @param {number} maxHops - The maximum number of hops allowed for the trade.
    * @returns {object} - The data, isLoading, and isValidating values from the SWR hook.
    */
-<<<<<<< HEAD
-  const horizonPayload = {
-=======
   const payload = {
->>>>>>> 80edd55b
     assetFrom: amountSpecified?.currency,
     assetTo: otherCurrency,
     amount: amountSpecified?.value,
@@ -205,11 +175,7 @@
 
   const calculatePaths = async () => {
     if(!amountSpecified || !otherCurrency) return;
-<<<<<<< HEAD
-    await getHorizonBestPath(horizonPayload, sorobanContext)?.then(res=>{
-=======
     await getHorizonBestPath(payload, sorobanContext)?.then(res=>{
->>>>>>> 80edd55b
       const parsedResult = parseHorizonResult(res, tradeType)
       setHorizonPath(parsedResult);
     })
@@ -225,7 +191,6 @@
       setSoroswapPath(updatedResult);
       })
   }
-<<<<<<< HEAD
 
   const chooseBestPath = () => {
     if(!horizonPath || !soroswapPath) return;
@@ -248,30 +213,6 @@
   }, [horizonPath, soroswapPath])
 
 
-=======
-
-  const chooseBestPath = () => {
-    if(!horizonPath || !soroswapPath) return;
-    if(horizonPath.destination_amount > soroswapPath.trade.amountOutMin) {
-      return horizonPath
-    } else {
-      return soroswapPath
-    }
-  }
-
-  useEffect(() => {
-    calculatePaths()
-  }, [amountSpecified, otherCurrency, tradeType])
-
-  useEffect(() => {
-    if(!amountSpecified || !otherCurrency) return;
-    const bestPath = chooseBestPath()
-    console.log(bestPath)
-    console.log('🔵', horizonPath)
-  }, [horizonPath, soroswapPath])
-
-
->>>>>>> 80edd55b
   // Fetch or save the route in cache
   const {
     data,
@@ -375,7 +316,7 @@
       transctionType: TransactionType.SOROBAN,
     };
   }, [expectedAmount, inputAmount, outputAmount, tradeType, data]);
-  console.log(trade)
+
   /*
   If the pairAddress or the trades chenges, we upgrade the tradeResult
   trade can change by changing the amounts, as well as the independent value
