import {SorobanContextType} from '@soroban-react/core';
import {useContractValue} from '@soroban-react/contracts'
import * as SorobanClient from 'soroban-client';
import {
    accountToScVal,
    contractIdToScVal
  } from '../utils';
import getContractValue from './getContractvalue';


<<<<<<< HEAD
export async function getPairExist(address_1:string, address_2:string, factoryAddress:string, sorobanContext: SorobanContextType) {
    const usePairExist = async (): Promise<any> => {
        return getContractValue({
            contractId: factoryAddress,
            method: 'pair_exists',
            params: [accountToScVal(address_1), accountToScVal(address_2)],
            sorobanContext: sorobanContext
            })
        }
    
    let pairExist = await usePairExist()

=======

//   export function scvalToBool(value: SorobanClient.xdr.ScVal): string | undefined {
//     return value.value()
//   }
  

export function getPairExist(address_1:string, address_2:string, sorobanContext: SorobanContextType, factoryAddress:string) {

  const usePairExist = (): any => {
    return useContractValue({
        contractId: "f82441fa46d1fce97c87768626821dbd2c8600fc4521ea26b70d25a94c70bcae",
        method: 'pair_exists',
        params: [accountToScVal("CB4J5V4G4FCQASGABBGJSMP3PN2DETUTPHIIH7SNQHE5QJA3KQ37SURW"),
                accountToScVal("CDFYO4FTDI2YGVM2C6SNG2BJ5BTEEPOWPWFY4LN3CP5FLUVMZBHTANZ4")],
        //params: [contractIdToScVal(address_1), contractIdToScVal(address_2)]
        sorobanContext: sorobanContext
        })
  }

  let pairExist = usePairExist()

    console.log("pairExist: ", pairExist)
    if(pairExist.result){
        console.log("pairExist.result.value()", pairExist.result.value())

    }
>>>>>>> 6d2706e0
    if ("error" in pairExist) {
        console.log(`pair exist error ${pairExist.error}`)
        return false
    }
    
   if (pairExist.result !== undefined) return pairExist.result!.value()
   else return false
    
}<|MERGE_RESOLUTION|>--- conflicted
+++ resolved
@@ -8,7 +8,6 @@
 import getContractValue from './getContractvalue';
 
 
-<<<<<<< HEAD
 export async function getPairExist(address_1:string, address_2:string, factoryAddress:string, sorobanContext: SorobanContextType) {
     const usePairExist = async (): Promise<any> => {
         return getContractValue({
@@ -21,34 +20,6 @@
     
     let pairExist = await usePairExist()
 
-=======
-
-//   export function scvalToBool(value: SorobanClient.xdr.ScVal): string | undefined {
-//     return value.value()
-//   }
-  
-
-export function getPairExist(address_1:string, address_2:string, sorobanContext: SorobanContextType, factoryAddress:string) {
-
-  const usePairExist = (): any => {
-    return useContractValue({
-        contractId: "f82441fa46d1fce97c87768626821dbd2c8600fc4521ea26b70d25a94c70bcae",
-        method: 'pair_exists',
-        params: [accountToScVal("CB4J5V4G4FCQASGABBGJSMP3PN2DETUTPHIIH7SNQHE5QJA3KQ37SURW"),
-                accountToScVal("CDFYO4FTDI2YGVM2C6SNG2BJ5BTEEPOWPWFY4LN3CP5FLUVMZBHTANZ4")],
-        //params: [contractIdToScVal(address_1), contractIdToScVal(address_2)]
-        sorobanContext: sorobanContext
-        })
-  }
-
-  let pairExist = usePairExist()
-
-    console.log("pairExist: ", pairExist)
-    if(pairExist.result){
-        console.log("pairExist.result.value()", pairExist.result.value())
-
-    }
->>>>>>> 6d2706e0
     if ("error" in pairExist) {
         console.log(`pair exist error ${pairExist.error}`)
         return false
