--- conflicted
+++ resolved
@@ -1,18 +1,17 @@
-<<<<<<< HEAD
 // import { useSorobanReact } from "@soroban-react/core";
 // import { useContractValue } from "@soroban-react/contracts";
 // import { accountToScVal } from "../utils";
-=======
-import { SorobanContextType } from "@soroban-react/core/dist/SorobanContext";
+
+import { SorobanContextType } from "@soroban-react/core";
 import BigNumber from "bignumber.js";
 import { useReservesBigNumber } from "../hooks/useReserves";
->>>>>>> aa3bfdd0
 
 export default function getExpectedAmount(
   pairAddress: string,
   amountIn: BigNumber,
   sorobanContext: SorobanContextType
 ): BigNumber {
+    // eslint-disable-next-line react-hooks/rules-of-hooks
     const reserves = useReservesBigNumber(pairAddress, sorobanContext);
     let reserveIn = reserves.reserve0
     let reserveOut = reserves.reserve1
