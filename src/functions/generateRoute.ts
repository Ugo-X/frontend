--- conflicted
+++ resolved
@@ -3,7 +3,7 @@
 import { useContext, useMemo } from 'react';
 import { Currency, CurrencyAmount, Networks, Percent, Protocols, Route, Router, Token, TradeType } from 'soroswap-router-sdk';
 import { AppContext } from 'contexts';
-<<<<<<< HEAD
+import { fetchAllPhoenixPairs, fetchAllSoroswapPairs } from 'services/pairs';
 import axios from 'axios';
 import { TokenType } from 'interfaces';
 import { getBestPath, getHorizonBestPath } from 'helpers/horizon/getHorizonPath';
@@ -25,9 +25,6 @@
   priceImpact: Percent;
   platform: PlatformType;
 }
-=======
-import { fetchAllPhoenixPairs, fetchAllSoroswapPairs } from 'services/pairs';
->>>>>>> 5e4d0e45
 
 export interface GenerateRouteProps {
   amountAsset: AmountAsset;
